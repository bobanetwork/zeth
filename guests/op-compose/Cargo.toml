[package]
name = "op-compose"
version = "0.1.0"
edition = "2021"

[workspace]

[dependencies]
<<<<<<< HEAD
risc0-zkvm = { version = "0.20.0-rc.2", default-features = false, features = ['std'] }
=======
risc0-zkvm = { version = "0.20.0-rc.3", default-features = false, features = ['std'] }
>>>>>>> 1665e74d
zeth-lib = { path = "../../lib", default-features = false }
zeth-primitives = { path = "../../primitives", default-features = false }

[patch.crates-io]
# use optimized risc0 circuit
crypto-bigint = { git = "https://github.com/risc0/RustCrypto-crypto-bigint", tag = "v0.5.2-risc0" }
k256 = { git = "https://github.com/risc0/RustCrypto-elliptic-curves", tag = "k256/v0.13.3-risczero.0" }
sha2 = { git = "https://github.com/risc0/RustCrypto-hashes", tag = "sha2/v0.10.6-risc0" }

[profile.release]
codegen-units = 1
panic = "abort"<|MERGE_RESOLUTION|>--- conflicted
+++ resolved
@@ -6,11 +6,7 @@
 [workspace]
 
 [dependencies]
-<<<<<<< HEAD
-risc0-zkvm = { version = "0.20.0-rc.2", default-features = false, features = ['std'] }
-=======
 risc0-zkvm = { version = "0.20.0-rc.3", default-features = false, features = ['std'] }
->>>>>>> 1665e74d
 zeth-lib = { path = "../../lib", default-features = false }
 zeth-primitives = { path = "../../primitives", default-features = false }
 
