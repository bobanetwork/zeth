--- conflicted
+++ resolved
@@ -6,11 +6,7 @@
 [workspace]
 
 [dependencies]
-<<<<<<< HEAD
-risc0-zkvm = { version = "0.20.0-rc.3", default-features = false, features = ['std'] }
-=======
 risc0-zkvm = { version = "0.20.0", default-features = false, features = ['std'] }
->>>>>>> 707be507
 zeth-lib = { path = "../../lib", default-features = false }
 
 [patch.crates-io]
