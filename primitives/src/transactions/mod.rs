--- conflicted
+++ resolved
@@ -70,19 +70,8 @@
     /// This method calculates the combined length of all the individual fields
     /// of the transaction when they are RLP-encoded.
     fn payload_length(&self) -> usize;
-<<<<<<< HEAD
-    /// RLP encodes the transaction essence and signature into the provided `out` buffer.
-    fn encode_with_signature(&self, signature: &TxSignature, out: &mut dyn alloy_rlp::BufMut);
-    /// Computes the length of an encompassing RLP-encoded [Transaction] struct in bytes.
-    ///
-    /// The computed length includes the lengths of the encoded transaction essence and
-    /// signature. If the transaction type (as per EIP-2718) is not zero, an
-    /// additional byte is added to the length.
-    fn length(transaction: &Transaction<Self>) -> usize;
-
-    fn data(&self) -> Bytes;
-=======
->>>>>>> 2290e8b4
+    /// Returns a reference to the transaction's call data
+    fn data(&self) -> &Bytes;
 }
 
 /// Provides RLP encoding functionality for [Transaction].
