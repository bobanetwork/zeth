// Copyright 2023 RISC Zero, Inc.
//
// Licensed under the Apache License, Version 2.0 (the "License");
// you may not use this file except in compliance with the License.
// You may obtain a copy of the License at
//
//     http://www.apache.org/licenses/LICENSE-2.0
//
// Unless required by applicable law or agreed to in writing, software
// distributed under the License is distributed on an "AS IS" BASIS,
// WITHOUT WARRANTIES OR CONDITIONS OF ANY KIND, either express or implied.
// See the License for the specific language governing permissions and
// limitations under the License.

use alloy_primitives::{Address, Bytes, B256, U256};
use alloy_rlp::{Decodable, Encodable};
use alloy_rlp_derive::{RlpDecodable, RlpEncodable};
use bytes::{Buf, BufMut};
use serde::{Deserialize, Serialize};

use super::signature::TxSignature;
use crate::transactions::{
    ethereum::{EthereumTxEssence, TransactionKind},
    SignedDecodable, TxEssence,
};

/// The EIP-2718 transaction type for an Optimism deposited transaction.
pub const OPTIMISM_DEPOSITED_TX_TYPE: u8 = 0x7E;

/// Represents an Optimism depositing transaction that is a L2 transaction that was
/// derived from L1 and included in a L2 block.
#[derive(
    Debug, Clone, PartialEq, Eq, Default, Serialize, Deserialize, RlpEncodable, RlpDecodable,
)]
pub struct TxEssenceOptimismDeposited {
    /// The source hash which uniquely identifies the origin of the deposit.
    pub source_hash: B256,
    /// The 160-bit address of the sender.
    pub from: Address,
    /// The 160-bit address of the intended recipient for a message call or
    /// [TransactionKind::Create] for contract creation.
    pub to: TransactionKind,
    /// The ETH value to mint on L2.
    pub mint: U256,
    /// The amount, in Wei, to be transferred to the recipient of the message call.
    pub value: U256,
    /// The maximum amount of gas allocated for the execution of the L2 transaction.
    pub gas_limit: U256,
    /// If true, the transaction does not interact with the L2 block gas pool.
    pub is_system_tx: bool,
    /// The transaction's payload, represented as a variable-length byte array.
    pub data: Bytes,
}

/// Represents the core essence of an Optimism transaction, specifically the portion that
/// gets signed.
///
/// The [OptimismTxEssence] enum provides a way to handle different types of Optimism
/// transactions.
#[derive(Debug, Clone, PartialEq, Eq, Serialize, Deserialize)]
pub enum OptimismTxEssence {
    /// Represents an Ethereum-compatible L2 transaction.
    Ethereum(EthereumTxEssence),
    /// Represents an Optimism depositing transaction.
    OptimismDeposited(TxEssenceOptimismDeposited),
}

impl Encodable for OptimismTxEssence {
    /// Encodes the [OptimismTxEssence] enum variant into the provided `out` buffer.
    #[inline]
    fn encode(&self, out: &mut dyn BufMut) {
        match self {
            OptimismTxEssence::Ethereum(eth) => eth.encode(out),
            OptimismTxEssence::OptimismDeposited(op) => op.encode(out),
        }
    }

    /// Computes the length of the RLP-encoded [OptimismTxEssence] enum variant in bytes.
    #[inline]
    fn length(&self) -> usize {
        match self {
            OptimismTxEssence::Ethereum(eth) => eth.length(),
            OptimismTxEssence::OptimismDeposited(op) => op.length(),
        }
    }
}

impl SignedDecodable<TxSignature> for OptimismTxEssence {
    fn decode_signed(buf: &mut &[u8]) -> alloy_rlp::Result<(Self, TxSignature)> {
        match buf.first().copied() {
            Some(0x7e) => {
                buf.advance(1);
                Ok((
                    OptimismTxEssence::OptimismDeposited(TxEssenceOptimismDeposited::decode(buf)?),
                    TxSignature::default(),
                ))
            }
            Some(_) => EthereumTxEssence::decode_signed(buf)
                .map(|(e, s)| (OptimismTxEssence::Ethereum(e), s)),
            None => Err(alloy_rlp::Error::InputTooShort),
        }
    }
}

impl TxEssence for OptimismTxEssence {
    /// Returns the EIP-2718 transaction type.
    fn tx_type(&self) -> u8 {
        match self {
            OptimismTxEssence::Ethereum(eth) => eth.tx_type(),
            OptimismTxEssence::OptimismDeposited(_) => OPTIMISM_DEPOSITED_TX_TYPE,
        }
    }
    /// Returns the gas limit set for the transaction.
    fn gas_limit(&self) -> U256 {
        match self {
            OptimismTxEssence::Ethereum(eth) => eth.gas_limit(),
            OptimismTxEssence::OptimismDeposited(op) => op.gas_limit,
        }
    }
    /// Returns the recipient address of the transaction, if available.
    fn to(&self) -> Option<Address> {
        match self {
            OptimismTxEssence::Ethereum(eth) => eth.to(),
            OptimismTxEssence::OptimismDeposited(op) => op.to.into(),
        }
    }
    /// Recovers the Ethereum address of the sender from the transaction's signature.
    fn recover_from(&self, signature: &TxSignature) -> anyhow::Result<Address> {
        match self {
            OptimismTxEssence::Ethereum(eth) => eth.recover_from(signature),
            OptimismTxEssence::OptimismDeposited(op) => Ok(op.from),
        }
    }
    /// Returns the length of the RLP-encoding payload in bytes.
    fn payload_length(&self) -> usize {
        match self {
            OptimismTxEssence::Ethereum(eth) => eth.payload_length(),
            OptimismTxEssence::OptimismDeposited(op) => op._alloy_rlp_payload_length(),
        }
    }
    /// Returns a reference to the transaction's call data
    fn data(&self) -> &Bytes {
        match self {
            OptimismTxEssence::Ethereum(eth) => eth.data(),
            OptimismTxEssence::OptimismDeposited(op) => &op.data,
        }
    }
}

#[cfg(test)]
mod tests {
    use alloy_primitives::{address, b256};
    use serde_json::json;

    use super::*;
    use crate::{
        transactions::{OptimismTransaction, Transaction},
        RlpBytes,
    };

    #[test]
    fn ethereum() {
        // Tx: 0x9125dcdf2a82f349bbcd8c1201cc601b7b4f98975c76d1f8ee3ce9270334fb8a
        let tx = json!({
            "Ethereum": {
                "Eip1559": {
                  "chain_id": 10,
                  "nonce": 17,
                  "max_priority_fee_per_gas": "0x3b9cdd02",
                  "max_fee_per_gas": "0x3b9cdd02",
                  "gas_limit": "0x01a1a7",
                  "to": { "Call": "0x7f5c764cbc14f9669b88837ca1490cca17c31607" },
                  "value": "0x0",
                  "data": "0x095ea7b30000000000000000000000004c5d5234f232bd2d76b96aa33f5ae4fcf0e4bfabffffffffffffffffffffffffffffffffffffffffffffffffffffffffffffffff",
                  "access_list": []
                }
            }
        });
        let essence: OptimismTxEssence = serde_json::from_value(tx).unwrap();

        let signature: TxSignature = serde_json::from_value(json!({
            "v": 0,
            "r": "0x044e091fe419b233ddc76c616f60f33f5c68a5d6ea315b0b22afdbe5af66b9e6",
            "s": "0x7f00ccbff42777c6c2e5d5e85579a7984783be446cc1b9a7b8e080d167d56fa8"
        }))
        .unwrap();

        let transaction = OptimismTransaction { essence, signature };

        // verify the RLP roundtrip
<<<<<<< HEAD
        let decoded = Transaction::decode(&mut transaction.to_rlp().as_ref()).unwrap();
=======
        let decoded = Transaction::decode_bytes(alloy_rlp::encode(&transaction)).unwrap();
>>>>>>> d2ab2f60
        assert_eq!(transaction, decoded);

        // verify that bincode serialization works
        let _: OptimismTransaction =
            bincode::deserialize(&bincode::serialize(&transaction).unwrap()).unwrap();

        let encoded = alloy_rlp::encode(&transaction);
        assert_eq!(encoded.len(), transaction.length());

        assert_eq!(
            transaction.hash(),
            b256!("9125dcdf2a82f349bbcd8c1201cc601b7b4f98975c76d1f8ee3ce9270334fb8a")
        );
        let recovered = transaction.recover_from().unwrap();
        assert_eq!(
            recovered,
            address!("96dd9c6f1fd5b3fbaa70898f09bedff903237d6d")
        );
    }

    #[test]
    fn optimism_deposited() {
        // Tx: 0x2bf9119d4faa19593ca1b3cda4b4ac03c0ced487454a50fbdcd09aebe21210e3
        let tx = json!({
                "OptimismDeposited": {
                    "source_hash": "0x20b925f36904e1e62099920d902925817c4357e9f674b8b14d13363196139010",
                    "from": "0x36bde71c97b33cc4729cf772ae268934f7ab70b2",
                    "to": { "Call": "0x4200000000000000000000000000000000000007" },
                    "mint": "0x030d98d59a960000",
                    "value": "0x030d98d59a960000",
                    "gas_limit": "0x077d2e",
                    "is_system_tx": false,
                    "data": "0xd764ad0b000100000000000000000000000000000000000000000000000000000000af8600000000000000000000000099c9fc46f92e8a1c0dec1b1747d010903e884be10000000000000000000000004200000000000000000000000000000000000010000000000000000000000000000000000000000000000000030d98d59a9600000000000000000000000000000000000000000000000000000000000000030d4000000000000000000000000000000000000000000000000000000000000000c000000000000000000000000000000000000000000000000000000000000000a41635f5fd000000000000000000000000ab12275f2d91f87b301a4f01c9af4e83b3f45baa000000000000000000000000ab12275f2d91f87b301a4f01c9af4e83b3f45baa000000000000000000000000000000000000000000000000030d98d59a9600000000000000000000000000000000000000000000000000000000000000000080000000000000000000000000000000000000000000000000000000000000000000000000000000000000000000000000000000000000000000000000"
                  }
        });
        let essence: OptimismTxEssence = serde_json::from_value(tx).unwrap();

        let transaction = OptimismTransaction {
            essence,
            signature: TxSignature::default(),
        };

<<<<<<< HEAD
        // verify that rlp encode/decode works
        let recoded_transaction: Transaction<OptimismTxEssence> =
            Transaction::decode(&mut transaction.to_rlp().as_ref()).unwrap();
        assert_eq!(transaction.to_rlp(), recoded_transaction.to_rlp());
=======
        // verify the RLP roundtrip
        let decoded = Transaction::decode_bytes(alloy_rlp::encode(&transaction)).unwrap();
        assert_eq!(transaction, decoded);
>>>>>>> d2ab2f60

        // verify that bincode serialization works
        let _: OptimismTransaction =
            bincode::deserialize(&bincode::serialize(&transaction).unwrap()).unwrap();

        let encoded = alloy_rlp::encode(&transaction);
        assert_eq!(encoded.len(), transaction.length());

        assert_eq!(
            transaction.hash(),
            b256!("2bf9119d4faa19593ca1b3cda4b4ac03c0ced487454a50fbdcd09aebe21210e3")
        );
        let recovered = transaction.recover_from().unwrap();
        assert_eq!(
            recovered,
            address!("36bde71c97b33cc4729cf772ae268934f7ab70b2")
        );
    }
}<|MERGE_RESOLUTION|>--- conflicted
+++ resolved
@@ -188,11 +188,7 @@
         let transaction = OptimismTransaction { essence, signature };
 
         // verify the RLP roundtrip
-<<<<<<< HEAD
-        let decoded = Transaction::decode(&mut transaction.to_rlp().as_ref()).unwrap();
-=======
         let decoded = Transaction::decode_bytes(alloy_rlp::encode(&transaction)).unwrap();
->>>>>>> d2ab2f60
         assert_eq!(transaction, decoded);
 
         // verify that bincode serialization works
@@ -235,16 +231,9 @@
             signature: TxSignature::default(),
         };
 
-<<<<<<< HEAD
-        // verify that rlp encode/decode works
-        let recoded_transaction: Transaction<OptimismTxEssence> =
-            Transaction::decode(&mut transaction.to_rlp().as_ref()).unwrap();
-        assert_eq!(transaction.to_rlp(), recoded_transaction.to_rlp());
-=======
         // verify the RLP roundtrip
         let decoded = Transaction::decode_bytes(alloy_rlp::encode(&transaction)).unwrap();
         assert_eq!(transaction, decoded);
->>>>>>> d2ab2f60
 
         // verify that bincode serialization works
         let _: OptimismTransaction =
