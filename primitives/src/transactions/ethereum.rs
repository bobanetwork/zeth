// Copyright 2023 RISC Zero, Inc.
//
// Licensed under the Apache License, Version 2.0 (the "License");
// you may not use this file except in compliance with the License.
// You may obtain a copy of the License at
//
//     http://www.apache.org/licenses/LICENSE-2.0
//
// Unless required by applicable law or agreed to in writing, software
// distributed under the License is distributed on an "AS IS" BASIS,
// WITHOUT WARRANTIES OR CONDITIONS OF ANY KIND, either express or implied.
// See the License for the specific language governing permissions and
// limitations under the License.

use alloy_primitives::{Address, Bytes, ChainId, TxNumber, B256, U256};
use alloy_rlp::{Decodable, Encodable, EMPTY_STRING_CODE};
use alloy_rlp_derive::{RlpDecodable, RlpEncodable};
use anyhow::Context;
use bytes::Buf;
use k256::{
    ecdsa::{RecoveryId, Signature as K256Signature, VerifyingKey as K256VerifyingKey},
    elliptic_curve::sec1::ToEncodedPoint,
    PublicKey as K256PublicKey,
};
use serde::{Deserialize, Serialize};

use super::signature::TxSignature;
use crate::{
    access_list::AccessList,
    keccak::keccak,
    transactions::{SignedDecodable, TxEssence},
};

/// Represents a legacy Ethereum transaction as detailed in [EIP-155](https://eips.ethereum.org/EIPS/eip-155).
///
/// The `TxEssenceLegacy` struct encapsulates the core components of a traditional
/// Ethereum transaction prior to the introduction of more recent transaction types. It
/// adheres to the specifications set out in EIP-155.
#[derive(Debug, Clone, PartialEq, Eq, Default, Serialize, Deserialize)]
pub struct TxEssenceLegacy {
    /// The network's chain ID introduced in EIP-155 to prevent replay attacks across
    /// different chains.
    pub chain_id: Option<ChainId>,
    /// A numeric value representing the total number of transactions previously sent by
    /// the sender.
    pub nonce: TxNumber,
    /// The price, in Wei, that the sender is willing to pay per unit of gas for the
    /// transaction's execution.
    pub gas_price: U256,
    /// The maximum amount of gas allocated for the transaction's execution.
    pub gas_limit: U256,
    /// The 160-bit address of the intended recipient for a message call or
    /// [TransactionKind::Create] for contract creation.
    pub to: TransactionKind,
    /// The amount, in Wei, to be transferred to the recipient of the message call.
    pub value: U256,
    /// The transaction's payload, represented as a variable-length byte array.
    pub data: Bytes,
}

#[derive(
    Debug, Clone, PartialEq, Eq, Default, Serialize, Deserialize, RlpEncodable, RlpDecodable,
)]
struct TxEssenceLegacyTxSignature {
    pub nonce: TxNumber,
    pub gas_price: U256,
    pub gas_limit: U256,
    pub to: TransactionKind,
    pub value: U256,
    pub data: Bytes,
    pub v: u64,
    pub r: U256,
    pub s: U256,
}

impl SignedDecodable<TxSignature> for TxEssenceLegacy {
    fn decode_signed(buf: &mut &[u8]) -> alloy_rlp::Result<(Self, TxSignature)> {
        let signed_essence = TxEssenceLegacyTxSignature::decode(buf)?;
<<<<<<< HEAD
        Ok((
            Self {
                chain_id: None,
=======
        let signature = TxSignature {
            v: signed_essence.v,
            r: signed_essence.r,
            s: signed_essence.s,
        };
        Ok((
            Self {
                // with EIP-155, the chain_id is derived from the signature
                chain_id: signature.chain_id(),
>>>>>>> d2ab2f60
                nonce: signed_essence.nonce,
                gas_price: signed_essence.gas_price,
                gas_limit: signed_essence.gas_limit,
                to: signed_essence.to,
                value: signed_essence.value,
                data: signed_essence.data,
            },
<<<<<<< HEAD
            TxSignature {
                v: signed_essence.v,
                r: signed_essence.r,
                s: signed_essence.s,
            },
=======
            signature,
>>>>>>> d2ab2f60
        ))
    }
}

impl TxEssenceLegacy {
    /// Computes the length of the RLP-encoded payload in bytes.
    ///
    /// This method calculates the combined length of all the individual fields
    /// of the transaction when they are RLP-encoded.
    pub fn payload_length(&self) -> usize {
        self.nonce.length()
            + self.gas_price.length()
            + self.gas_limit.length()
            + self.to.length()
            + self.value.length()
            + self.data.length()
    }

    /// Encodes the transaction essence into the provided `out` buffer for the purpose of
    /// signing.
    ///
    /// According to EIP-155, if `chain_id` is present, `(chain_id, 0, 0)` must be
    /// appended to the regular RLP encoding when computing the hash of a transaction for
    /// the purposes of signing.
    pub fn signing_encode(&self, out: &mut dyn alloy_rlp::BufMut) {
        let mut payload_length = self.payload_length();
        // append chain ID according to EIP-155 if present
        if let Some(chain_id) = self.chain_id {
            payload_length += chain_id.length() + 1 + 1;
        }
        alloy_rlp::Header {
            list: true,
            payload_length,
        }
        .encode(out);
        self.nonce.encode(out);
        self.gas_price.encode(out);
        self.gas_limit.encode(out);
        self.to.encode(out);
        self.value.encode(out);
        self.data.encode(out);
        if let Some(chain_id) = self.chain_id {
            chain_id.encode(out);
            out.put_u8(alloy_rlp::EMPTY_STRING_CODE);
            out.put_u8(alloy_rlp::EMPTY_STRING_CODE);
        }
    }

    /// Computes the length of the RLP-encoded transaction essence in bytes, specifically
    /// for signing.
    ///
    /// This method calculates the total length of the transaction when it is RLP-encoded,
    /// including any additional bytes required for the encoding format.
    pub fn signing_length(&self) -> usize {
        let mut payload_length = self.payload_length();
        // append chain ID according to EIP-155 if present
        if let Some(chain_id) = self.chain_id {
            payload_length += chain_id.length() + 1 + 1;
        }
        payload_length + alloy_rlp::length_of_length(payload_length)
    }
}

// Implement the Encodable trait for `TxEssenceLegacy`.
// Ensures that the `chain_id` is always ignored during the RLP encoding process.
impl Encodable for TxEssenceLegacy {
    /// Encodes the [TxEssenceLegacy] instance into the provided `out` buffer.
    ///
    /// This method follows the RLP encoding scheme, but intentionally omits the
    /// `chain_id` to ensure compatibility with legacy transactions.
    #[inline]
    fn encode(&self, out: &mut dyn alloy_rlp::BufMut) {
        alloy_rlp::Header {
            list: true,
            payload_length: self.payload_length(),
        }
        .encode(out);
        self.nonce.encode(out);
        self.gas_price.encode(out);
        self.gas_limit.encode(out);
        self.to.encode(out);
        self.value.encode(out);
        self.data.encode(out);
    }

    /// Computes the length of the RLP-encoded [TxEssenceLegacy] instance in bytes.
    ///
    /// This method calculates the total length of the transaction when it is RLP-encoded,
    /// excluding the `chain_id`.
    #[inline]
    fn length(&self) -> usize {
        let payload_length = self.payload_length();
        payload_length + alloy_rlp::length_of_length(payload_length)
    }
}

/// Represents an Ethereum transaction with an access list, as detailed in [EIP-2930](https://eips.ethereum.org/EIPS/eip-2930).
///
/// The `TxEssenceEip2930` struct encapsulates the core components of an Ethereum
/// transaction that includes an access list. Access lists are a feature introduced in
/// EIP-2930 to specify a list of addresses and storage keys that the transaction will
/// access, allowing for more predictable gas costs.
#[derive(
    Debug, Clone, PartialEq, Eq, Default, Serialize, Deserialize, RlpEncodable, RlpDecodable,
)]
pub struct TxEssenceEip2930 {
    /// The network's chain ID, ensuring the transaction is valid on the intended chain.
    pub chain_id: ChainId,
    /// A numeric value representing the total number of transactions previously sent by
    /// the sender.
    pub nonce: TxNumber,
    /// The price, in Wei, that the sender is willing to pay per unit of gas for the
    /// transaction's execution.
    pub gas_price: U256,
    /// The maximum amount of gas allocated for the transaction's execution.
    pub gas_limit: U256,
    /// The 160-bit address of the intended recipient for a message call. For contract
    /// creation transactions, this is null.
    pub to: TransactionKind,
    /// The amount, in Wei, to be transferred to the recipient of the message call.
    pub value: U256,
    /// The transaction's payload, represented as a variable-length byte array.
    pub data: Bytes,
    /// A list of addresses and storage keys that the transaction will access, helping in
    /// gas optimization.
    pub access_list: AccessList,
}

#[derive(
    Debug, Clone, PartialEq, Eq, Default, Serialize, Deserialize, RlpEncodable, RlpDecodable,
)]
struct TxEssenceEip2930TxSignature {
    pub chain_id: ChainId,
    pub nonce: TxNumber,
    pub gas_price: U256,
    pub gas_limit: U256,
    pub to: TransactionKind,
    pub value: U256,
    pub data: Bytes,
    pub access_list: AccessList,
    pub v: u64,
    pub r: U256,
    pub s: U256,
}

impl SignedDecodable<TxSignature> for TxEssenceEip2930 {
    fn decode_signed(buf: &mut &[u8]) -> alloy_rlp::Result<(Self, TxSignature)> {
        let signed_essence = TxEssenceEip2930TxSignature::decode(buf)?;
        Ok((
            Self {
                chain_id: signed_essence.chain_id,
                nonce: signed_essence.nonce,
                gas_price: signed_essence.gas_price,
                gas_limit: signed_essence.gas_limit,
                to: signed_essence.to,
                value: signed_essence.value,
                data: signed_essence.data,
                access_list: signed_essence.access_list,
            },
            TxSignature {
                v: signed_essence.v,
                r: signed_essence.r,
                s: signed_essence.s,
            },
        ))
    }
}

/// Represents an Ethereum transaction with a priority fee, as detailed in [EIP-1559](https://eips.ethereum.org/EIPS/eip-1559).
///
/// The `TxEssenceEip1559` struct encapsulates the core components of an Ethereum
/// transaction that incorporates the priority fee mechanism introduced in EIP-1559. This
/// mechanism aims to improve the predictability of gas fees and enhance the overall user
/// experience.
#[derive(
    Debug, Clone, PartialEq, Eq, Default, Serialize, Deserialize, RlpEncodable, RlpDecodable,
)]
pub struct TxEssenceEip1559 {
    /// The network's chain ID, ensuring the transaction is valid on the intended chain,
    /// as introduced in EIP-155.
    pub chain_id: ChainId,
    /// A numeric value representing the total number of transactions previously sent by
    /// the sender.
    pub nonce: TxNumber,
    /// The maximum priority fee per unit of gas that the sender is willing to pay to the
    /// miner.
    pub max_priority_fee_per_gas: U256,
    /// The combined maximum fee (base + priority) per unit of gas that the sender is
    /// willing to pay for the transaction's execution.
    pub max_fee_per_gas: U256,
    /// The maximum amount of gas allocated for the transaction's execution.
    pub gas_limit: U256,
    /// The 160-bit address of the intended recipient for a message call. For contract
    /// creation transactions, this is null.
    pub to: TransactionKind,
    /// The amount, in Wei, to be transferred to the recipient of the message call.
    pub value: U256,
    /// The transaction's payload, represented as a variable-length byte array.
    pub data: Bytes,
    /// A list of addresses and storage keys that the transaction will access, aiding in
    /// gas optimization.
    pub access_list: AccessList,
}

#[derive(
    Debug, Clone, PartialEq, Eq, Default, Serialize, Deserialize, RlpEncodable, RlpDecodable,
)]
struct TxEssenceEip1559TxSignature {
    pub chain_id: ChainId,
    pub nonce: TxNumber,
    pub max_priority_fee_per_gas: U256,
    pub max_fee_per_gas: U256,
    pub gas_limit: U256,
    pub to: TransactionKind,
    pub value: U256,
    pub data: Bytes,
    pub access_list: AccessList,
    pub v: u64,
    pub r: U256,
    pub s: U256,
}

impl SignedDecodable<TxSignature> for TxEssenceEip1559 {
    fn decode_signed(buf: &mut &[u8]) -> alloy_rlp::Result<(Self, TxSignature)> {
        let signed_essence = TxEssenceEip1559TxSignature::decode(buf)?;
        Ok((
            Self {
                chain_id: signed_essence.chain_id,
                nonce: signed_essence.nonce,
                max_priority_fee_per_gas: signed_essence.max_priority_fee_per_gas,
                max_fee_per_gas: signed_essence.max_fee_per_gas,
                gas_limit: signed_essence.gas_limit,
                to: signed_essence.to,
                value: signed_essence.value,
                data: signed_essence.data,
                access_list: signed_essence.access_list,
            },
            TxSignature {
                v: signed_essence.v,
                r: signed_essence.r,
                s: signed_essence.s,
            },
        ))
    }
}

/// Represents the type of an Ethereum transaction: either a contract creation or a call
/// to an existing contract.
///
/// This enum is used to distinguish between the two primary types of Ethereum
/// transactions. It avoids using an [Option] for this purpose because options get RLP
/// encoded into lists.
#[derive(Debug, Clone, Copy, PartialEq, Eq, Default, Serialize, Deserialize)]
pub enum TransactionKind {
    /// Indicates that the transaction is for creating a new contract on the Ethereum
    /// network.
    #[default]
    Create,
    /// Indicates that the transaction is a call to an existing contract, identified by
    /// its 160-bit address.
    Call(Address),
}

/// Provides a conversion from [TransactionKind] to `Option<Address>`.
///
/// This implementation allows for a straightforward extraction of the Ethereum address
/// from a [TransactionKind]. If the transaction kind is a `Call`, the address is wrapped
/// in a `Some`. If it's a `Create`, the result is `None`.
impl From<TransactionKind> for Option<Address> {
    /// Converts a [TransactionKind] into an `Option<Address>`.
    ///
    /// - If the transaction kind is `Create`, this returns `None`.
    /// - If the transaction kind is `Call`, this returns the address wrapped in a `Some`.
    fn from(value: TransactionKind) -> Self {
        match value {
            TransactionKind::Create => None,
            TransactionKind::Call(addr) => Some(addr),
        }
    }
}

/// Provides RLP encoding functionality for the [TransactionKind] enum.
///
/// This implementation ensures that each variant of the [TransactionKind] enum can be
/// RLP-encoded.
/// - The `Call` variant is encoded as the address it contains.
/// - The `Create` variant is encoded as an empty string.
impl Encodable for TransactionKind {
    /// Encodes the [TransactionKind] enum variant into the provided `out` buffer.
    ///
    /// If the transaction kind is `Call`, the Ethereum address is encoded directly.
    /// If the transaction kind is `Create`, an empty string code is added to the buffer.
    #[inline]
    fn encode(&self, out: &mut dyn alloy_rlp::BufMut) {
        match self {
            TransactionKind::Call(addr) => addr.encode(out),
            TransactionKind::Create => out.put_u8(EMPTY_STRING_CODE),
        }
    }

    /// Computes the length of the RLP-encoded [TransactionKind] enum variant in bytes.
    ///
    /// If the transaction kind is `Call`, this returns the length of the Ethereum
    /// address. If the transaction kind is `Create`, this returns 1 (length of the
    /// empty string code).
    #[inline]
    fn length(&self) -> usize {
        match self {
            TransactionKind::Call(addr) => addr.length(),
            TransactionKind::Create => 1,
        }
    }
}

impl Decodable for TransactionKind {
    fn decode(buf: &mut &[u8]) -> alloy_rlp::Result<Self> {
        match buf.first().copied() {
            Some(EMPTY_STRING_CODE) => {
                buf.advance(1);
                Ok(TransactionKind::Create)
            }
            _ => Address::decode(buf).map(TransactionKind::Call),
        }
    }
}

/// Represents the core essence of an Ethereum transaction, specifically the portion that
/// gets signed.
///
/// The [EthereumTxEssence] enum provides a way to handle different types of Ethereum
/// transactions.
#[derive(Debug, Clone, PartialEq, Eq, Serialize, Deserialize)]
pub enum EthereumTxEssence {
    /// Represents a legacy Ethereum transaction, which follows the original transaction
    /// format.
    Legacy(TxEssenceLegacy),
    /// Represents an Ethereum transaction that includes an access list, as introduced in [EIP-2930](https://eips.ethereum.org/EIPS/eip-2930).
    /// Access lists specify a list of addresses and storage keys that the transaction
    /// will access, allowing for more predictable gas costs.
    Eip2930(TxEssenceEip2930),
    /// Represents an Ethereum transaction that incorporates a priority fee mechanism, as detailed in [EIP-1559](https://eips.ethereum.org/EIPS/eip-1559).
    /// This mechanism aims to improve the predictability of gas fees and enhances the
    /// overall user experience.
    Eip1559(TxEssenceEip1559),
}

impl Encodable for EthereumTxEssence {
    /// Encodes the [EthereumTxEssence] enum variant into the provided `out` buffer.
    ///
    /// Depending on the variant of the [EthereumTxEssence] enum, this method will
    /// delegate the encoding process to the appropriate transaction type's encoding
    /// method.
    #[inline]
    fn encode(&self, out: &mut dyn alloy_rlp::BufMut) {
        match self {
            EthereumTxEssence::Legacy(tx) => tx.encode(out),
            EthereumTxEssence::Eip2930(tx) => tx.encode(out),
            EthereumTxEssence::Eip1559(tx) => tx.encode(out),
        }
    }

    /// Computes the length of the RLP-encoded [EthereumTxEssence] enum variant in bytes.
    ///
    /// Depending on the variant of the [EthereumTxEssence] enum, this method will
    /// delegate the length computation to the appropriate transaction type's length
    /// method.
    #[inline]
    fn length(&self) -> usize {
        match self {
            EthereumTxEssence::Legacy(tx) => tx.length(),
            EthereumTxEssence::Eip2930(tx) => tx.length(),
            EthereumTxEssence::Eip1559(tx) => tx.length(),
        }
    }
}

impl SignedDecodable<TxSignature> for EthereumTxEssence {
    fn decode_signed(buf: &mut &[u8]) -> alloy_rlp::Result<(Self, TxSignature)> {
        match buf.first().copied() {
            // check the EIP-2718 transaction type for non-legacy transactions
            Some(value) if value <= 0x7f => {
                buf.advance(1);
                // typed tx
                match value {
                    0x01 => TxEssenceEip2930::decode_signed(buf)
                        .map(|(e, s)| (EthereumTxEssence::Eip2930(e), s)),
                    0x02 => TxEssenceEip1559::decode_signed(buf)
                        .map(|(e, s)| (EthereumTxEssence::Eip1559(e), s)),
                    _ => Err(alloy_rlp::Error::Custom("Unsupported transaction type")),
                }
            }
            // Legacy transactions
            Some(_) => {
                TxEssenceLegacy::decode_signed(buf).map(|(e, s)| (EthereumTxEssence::Legacy(e), s))
            }
            None => Err(alloy_rlp::Error::InputTooShort),
        }
    }
}

impl EthereumTxEssence {
    /// Computes the signing hash for the transaction essence.
    ///
    /// This method calculates the Keccak hash of the data that needs to be signed
    /// for the transaction, ensuring the integrity and authenticity of the transaction.
    pub(crate) fn signing_hash(&self) -> B256 {
        keccak(self.signing_data()).into()
    }

    /// Retrieves the data that should be signed for the transaction essence.
    ///
    /// Depending on the variant of the [EthereumTxEssence] enum, this method prepares the
    /// appropriate data for signing. For EIP-2930 and EIP-1559 transactions, a specific
    /// prefix byte is added before the transaction data.
    fn signing_data(&self) -> Vec<u8> {
        match self {
            EthereumTxEssence::Legacy(tx) => {
                let mut buf = Vec::with_capacity(tx.signing_length());
                tx.signing_encode(&mut buf);
                buf
            }
            EthereumTxEssence::Eip2930(tx) => {
                let mut buf = Vec::with_capacity(tx.length() + 1);
                buf.push(0x01);
                tx.encode(&mut buf);
                buf
            }
            EthereumTxEssence::Eip1559(tx) => {
                let mut buf = Vec::with_capacity(tx.length() + 1);
                buf.push(0x02);
                tx.encode(&mut buf);
                buf
            }
        }
    }

    /// Returns the parity of the y-value of the curve point for which `signature.r` is
    /// the x-value. This is encoded in the `v` field of the signature.
    ///
    /// It returns `None` if the parity cannot be determined.
    fn is_y_odd(&self, signature: &TxSignature) -> Option<bool> {
        match self {
            EthereumTxEssence::Legacy(TxEssenceLegacy { chain_id: None, .. }) => {
                checked_bool(signature.v - 27)
            }
            EthereumTxEssence::Legacy(TxEssenceLegacy {
                chain_id: Some(chain_id),
                ..
            }) => checked_bool(signature.v - 35 - 2 * chain_id),
            _ => checked_bool(signature.v),
        }
    }
}

/// Converts a given value into a boolean based on its parity.
fn checked_bool(v: u64) -> Option<bool> {
    match v {
        0 => Some(false),
        1 => Some(true),
        _ => None,
    }
}

impl TxEssence for EthereumTxEssence {
    /// Returns the EIP-2718 transaction type or `0x00` for Legacy transactions.
    fn tx_type(&self) -> u8 {
        match self {
            EthereumTxEssence::Legacy(_) => 0x00,
            EthereumTxEssence::Eip2930(_) => 0x01,
            EthereumTxEssence::Eip1559(_) => 0x02,
        }
    }
    /// Returns the gas limit set for the transaction.
    fn gas_limit(&self) -> U256 {
        match self {
            EthereumTxEssence::Legacy(tx) => tx.gas_limit,
            EthereumTxEssence::Eip2930(tx) => tx.gas_limit,
            EthereumTxEssence::Eip1559(tx) => tx.gas_limit,
        }
    }
    /// Returns the recipient address of the transaction, if available.
    fn to(&self) -> Option<Address> {
        match self {
            EthereumTxEssence::Legacy(tx) => tx.to.into(),
            EthereumTxEssence::Eip2930(tx) => tx.to.into(),
            EthereumTxEssence::Eip1559(tx) => tx.to.into(),
        }
    }
    /// Recovers the Ethereum address of the sender from the transaction's signature.
    fn recover_from(&self, signature: &TxSignature) -> anyhow::Result<Address> {
        let is_y_odd = self.is_y_odd(signature).context("v invalid")?;
        let signature =
            K256Signature::from_scalars(signature.r.to_be_bytes(), signature.s.to_be_bytes())
                .context("r, s invalid")?;

        let verify_key = K256VerifyingKey::recover_from_prehash(
            self.signing_hash().as_slice(),
            &signature,
            RecoveryId::new(is_y_odd, false),
        )
        .context("invalid signature")?;

        let public_key = K256PublicKey::from(&verify_key);
        let public_key = public_key.to_encoded_point(false);
        let public_key = public_key.as_bytes();
        debug_assert_eq!(public_key[0], 0x04);
        let hash = keccak(&public_key[1..]);

        Ok(Address::from_slice(&hash[12..]))
    }
    /// Returns the length of the RLP-encoding payload in bytes.
    fn payload_length(&self) -> usize {
        match self {
            EthereumTxEssence::Legacy(tx) => tx.payload_length(),
            EthereumTxEssence::Eip2930(tx) => tx._alloy_rlp_payload_length(),
            EthereumTxEssence::Eip1559(tx) => tx._alloy_rlp_payload_length(),
        }
    }
    /// Returns a reference to the transaction's call data
    fn data(&self) -> &Bytes {
        match self {
            EthereumTxEssence::Legacy(tx) => &tx.data,
            EthereumTxEssence::Eip2930(tx) => &tx.data,
            EthereumTxEssence::Eip1559(tx) => &tx.data,
        }
    }
}

#[cfg(test)]
mod tests {
    use alloy_primitives::{address, b256};
    use serde_json::json;

    use super::*;
    use crate::{
        transactions::{EthereumTransaction, Transaction},
        RlpBytes,
    };

    #[test]
    fn legacy() {
        // Tx: 0x5c504ed432cb51138bcf09aa5e8a410dd4a1e204ef84bfed1be16dfba1b22060
        let tx = json!({
                "Legacy": {
                    "nonce": 0,
                    "gas_price": "0x2d79883d2000",
                    "gas_limit": "0x5208",
                    "to": { "Call": "0x5df9b87991262f6ba471f09758cde1c0fc1de734" },
                    "value": "0x7a69",
                    "data": "0x"
                  }
        });
        let essence: EthereumTxEssence = serde_json::from_value(tx).unwrap();

        let signature: TxSignature = serde_json::from_value(json!({
            "v": 28,
            "r": "0x88ff6cf0fefd94db46111149ae4bfc179e9b94721fffd821d38d16464b3f71d0",
            "s": "0x45e0aff800961cfce805daef7016b9b675c137a6a41a548f7b60a3484c06a33a"
        }))
        .unwrap();
        let transaction = EthereumTransaction { essence, signature };

        // verify the RLP roundtrip
<<<<<<< HEAD
        let decoded = Transaction::decode(&mut transaction.to_rlp().as_ref()).unwrap();
=======
        let decoded = Transaction::decode_bytes(alloy_rlp::encode(&transaction)).unwrap();
>>>>>>> d2ab2f60
        assert_eq!(transaction, decoded);

        // verify that bincode serialization works
        let _: EthereumTransaction =
            bincode::deserialize(&bincode::serialize(&transaction).unwrap()).unwrap();

        assert_eq!(
            transaction.hash(),
            b256!("5c504ed432cb51138bcf09aa5e8a410dd4a1e204ef84bfed1be16dfba1b22060")
        );
        let recovered = transaction.recover_from().unwrap();
        assert_eq!(
            recovered,
            address!("a1e4380a3b1f749673e270229993ee55f35663b4")
        );
    }

    #[test]
    fn eip155() {
        // Tx: 0x4540eb9c46b1654c26353ac3c65e56451f711926982ce1b02f15c50e7459caf7
        let tx = json!({
                "Legacy": {
                    "nonce": 537760,
                    "gas_price": "0x03c49bfa04",
                    "gas_limit": "0x019a28",
                    "to": { "Call": "0xf0ee707731d1be239f9f482e1b2ea5384c0c426f" },
                    "value": "0x06df842eaa9fb800",
                    "data": "0x",
                    "chain_id": 1
                  }
        });
        let essence: EthereumTxEssence = serde_json::from_value(tx).unwrap();

        let signature: TxSignature = serde_json::from_value(json!({
            "v": 38,
            "r": "0xcadd790a37b78e5613c8cf44dc3002e3d7f06a5325d045963c708efe3f9fdf7a",
            "s": "0x1f63adb9a2d5e020c6aa0ff64695e25d7d9a780ed8471abe716d2dc0bf7d4259"
        }))
        .unwrap();
        let transaction = EthereumTransaction { essence, signature };

<<<<<<< HEAD
        // verify that rlp encode/decode works
        let recoded_transaction: Transaction<EthereumTxEssence> =
            Transaction::decode(&mut transaction.to_rlp().as_ref()).unwrap();
        assert_eq!(transaction.to_rlp(), recoded_transaction.to_rlp());
=======
        // verify the RLP roundtrip
        let decoded = Transaction::decode_bytes(alloy_rlp::encode(&transaction)).unwrap();
        assert_eq!(transaction, decoded);
>>>>>>> d2ab2f60

        // verify that bincode serialization works
        let _: EthereumTransaction =
            bincode::deserialize(&bincode::serialize(&transaction).unwrap()).unwrap();

        assert_eq!(
            transaction.hash(),
            b256!("4540eb9c46b1654c26353ac3c65e56451f711926982ce1b02f15c50e7459caf7")
        );
        let recovered = transaction.recover_from().unwrap();
        assert_eq!(
            recovered,
            address!("974caa59e49682cda0ad2bbe82983419a2ecc400")
        );
    }

    #[test]
    fn eip2930() {
        // Tx: 0xbe4ef1a2244e99b1ef518aec10763b61360be22e3b649dcdf804103719b1faef
        let tx = json!({
          "Eip2930": {
            "chain_id": 1,
            "nonce": 93847,
            "gas_price": "0xf46a5a9d8",
            "gas_limit": "0x21670",
            "to": { "Call": "0xc11ce44147c9f6149fbe54adb0588523c38718d7" },
            "value": "0x10d1471",
            "data": "0x050000000002b8809aef26206090eafd7d5688615d48197d1c5ce09be6c30a33be4c861dee44d13f6dd33c2e8c5cad7e2725f88a8f0000000002d67ca5eb0e5fb6",
            "access_list": [
              {
                "address": "0xd6e64961ba13ba42858ad8a74ed9a9b051a4957d",
                "storage_keys": [
                  "0x0000000000000000000000000000000000000000000000000000000000000008",
                  "0x0b4b38935f88a7bddbe6be76893de2a04640a55799d6160729a82349aff1ffae",
                  "0xc59ee2ee2ba599569b2b1f06989dadbec5ee157c8facfe64f36a3e33c2b9d1bf"
                ]
              },
              {
                "address": "0xc02aaa39b223fe8d0a0e5c4f27ead9083c756cc2",
                "storage_keys": [
                  "0x7635825e4f8dfeb20367f8742c8aac958a66caa001d982b3a864dcc84167be80",
                  "0x42555691810bdf8f236c31de88d2cc9407a8ff86cd230ba3b7029254168df92a",
                  "0x29ece5a5f4f3e7751868475502ab752b5f5fa09010960779bf7204deb72f5dde"
                ]
              },
              {
                "address": "0x4c861dee44d13f6dd33c2e8c5cad7e2725f88a8f",
                "storage_keys": [
                  "0x000000000000000000000000000000000000000000000000000000000000000c",
                  "0x0000000000000000000000000000000000000000000000000000000000000008",
                  "0x0000000000000000000000000000000000000000000000000000000000000006",
                  "0x0000000000000000000000000000000000000000000000000000000000000007"
                ]
              },
              {
                "address": "0x90eafd7d5688615d48197d1c5ce09be6c30a33be",
                "storage_keys": [
                  "0x0000000000000000000000000000000000000000000000000000000000000001",
                  "0x9c04773acff4c5c42718bd0120c72761f458e43068a3961eb935577d1ed4effb",
                  "0x0000000000000000000000000000000000000000000000000000000000000008",
                  "0x0000000000000000000000000000000000000000000000000000000000000000",
                  "0x0000000000000000000000000000000000000000000000000000000000000004"
                ]
              }
            ]
          }
        });
        let essence: EthereumTxEssence = serde_json::from_value(tx).unwrap();

        let signature: TxSignature = serde_json::from_value(json!({
            "v": 1,
            "r": "0xf86aa2dfde99b0d6a41741e96cfcdee0c6271febd63be4056911db19ae347e66",
            "s": "0x601deefbc4835cb15aa1af84af6436fc692dea3428d53e7ff3d34a314cefe7fc"
        }))
        .unwrap();
        let transaction = EthereumTransaction { essence, signature };

<<<<<<< HEAD
        // verify that rlp encode/decode works
        // verify the RLP roundtrip
        let decoded = Transaction::decode(&mut transaction.to_rlp().as_ref()).unwrap();
=======
        // verify the RLP roundtrip
        let decoded = Transaction::decode_bytes(alloy_rlp::encode(&transaction)).unwrap();
>>>>>>> d2ab2f60
        assert_eq!(transaction, decoded);

        // verify that bincode serialization works
        let _: EthereumTransaction =
            bincode::deserialize(&bincode::serialize(&transaction).unwrap()).unwrap();

        assert_eq!(
            transaction.hash(),
            b256!("be4ef1a2244e99b1ef518aec10763b61360be22e3b649dcdf804103719b1faef")
        );
        let recovered = transaction.recover_from().unwrap();
        assert_eq!(
            recovered,
            address!("79b7a69d90c82e014bf0315e164208119b510fa0")
        );
    }

    #[test]
    fn eip1559() {
        // Tx: 0x2bcdc03343ca9c050f8dfd3c87f32db718c762ae889f56762d8d8bdb7c5d69ff
        let tx = json!({
                "Eip1559": {
                  "chain_id": 1,
                  "nonce": 32,
                  "max_priority_fee_per_gas": "0x3b9aca00",
                  "max_fee_per_gas": "0x89d5f3200",
                  "gas_limit": "0x5b04",
                  "to": { "Call": "0xa9d1e08c7793af67e9d92fe308d5697fb81d3e43" },
                  "value": "0x1dd1f234f68cde2",
                  "data": "0x",
                  "access_list": []
                }
        });
        let essence: EthereumTxEssence = serde_json::from_value(tx).unwrap();

        let signature: TxSignature = serde_json::from_value(json!({
            "v": 0,
            "r": "0x2bdf47562da5f2a09f09cce70aed35ec9ac62f5377512b6a04cc427e0fda1f4d",
            "s": "0x28f9311b515a5f17aa3ad5ea8bafaecfb0958801f01ca11fd593097b5087121b"
        }))
        .unwrap();
        let transaction = EthereumTransaction { essence, signature };

        // verify the RLP roundtrip
<<<<<<< HEAD
        let decoded = Transaction::decode(&mut transaction.to_rlp().as_ref()).unwrap();
=======
        let decoded = Transaction::decode_bytes(alloy_rlp::encode(&transaction)).unwrap();
>>>>>>> d2ab2f60
        assert_eq!(transaction, decoded);

        // verify that bincode serialization works
        let _: EthereumTransaction =
            bincode::deserialize(&bincode::serialize(&transaction).unwrap()).unwrap();

        assert_eq!(
            transaction.hash(),
            b256!("2bcdc03343ca9c050f8dfd3c87f32db718c762ae889f56762d8d8bdb7c5d69ff")
        );
        let recovered = transaction.recover_from().unwrap();
        assert_eq!(
            recovered,
            address!("4b9f4114d50e7907bff87728a060ce8d53bf4cf7")
        );
    }
}<|MERGE_RESOLUTION|>--- conflicted
+++ resolved
@@ -76,11 +76,6 @@
 impl SignedDecodable<TxSignature> for TxEssenceLegacy {
     fn decode_signed(buf: &mut &[u8]) -> alloy_rlp::Result<(Self, TxSignature)> {
         let signed_essence = TxEssenceLegacyTxSignature::decode(buf)?;
-<<<<<<< HEAD
-        Ok((
-            Self {
-                chain_id: None,
-=======
         let signature = TxSignature {
             v: signed_essence.v,
             r: signed_essence.r,
@@ -90,7 +85,6 @@
             Self {
                 // with EIP-155, the chain_id is derived from the signature
                 chain_id: signature.chain_id(),
->>>>>>> d2ab2f60
                 nonce: signed_essence.nonce,
                 gas_price: signed_essence.gas_price,
                 gas_limit: signed_essence.gas_limit,
@@ -98,15 +92,7 @@
                 value: signed_essence.value,
                 data: signed_essence.data,
             },
-<<<<<<< HEAD
-            TxSignature {
-                v: signed_essence.v,
-                r: signed_essence.r,
-                s: signed_essence.s,
-            },
-=======
             signature,
->>>>>>> d2ab2f60
         ))
     }
 }
@@ -670,11 +656,7 @@
         let transaction = EthereumTransaction { essence, signature };
 
         // verify the RLP roundtrip
-<<<<<<< HEAD
-        let decoded = Transaction::decode(&mut transaction.to_rlp().as_ref()).unwrap();
-=======
         let decoded = Transaction::decode_bytes(alloy_rlp::encode(&transaction)).unwrap();
->>>>>>> d2ab2f60
         assert_eq!(transaction, decoded);
 
         // verify that bincode serialization works
@@ -716,16 +698,9 @@
         .unwrap();
         let transaction = EthereumTransaction { essence, signature };
 
-<<<<<<< HEAD
-        // verify that rlp encode/decode works
-        let recoded_transaction: Transaction<EthereumTxEssence> =
-            Transaction::decode(&mut transaction.to_rlp().as_ref()).unwrap();
-        assert_eq!(transaction.to_rlp(), recoded_transaction.to_rlp());
-=======
         // verify the RLP roundtrip
         let decoded = Transaction::decode_bytes(alloy_rlp::encode(&transaction)).unwrap();
         assert_eq!(transaction, decoded);
->>>>>>> d2ab2f60
 
         // verify that bincode serialization works
         let _: EthereumTransaction =
@@ -803,14 +778,8 @@
         .unwrap();
         let transaction = EthereumTransaction { essence, signature };
 
-<<<<<<< HEAD
-        // verify that rlp encode/decode works
-        // verify the RLP roundtrip
-        let decoded = Transaction::decode(&mut transaction.to_rlp().as_ref()).unwrap();
-=======
         // verify the RLP roundtrip
         let decoded = Transaction::decode_bytes(alloy_rlp::encode(&transaction)).unwrap();
->>>>>>> d2ab2f60
         assert_eq!(transaction, decoded);
 
         // verify that bincode serialization works
@@ -855,11 +824,7 @@
         let transaction = EthereumTransaction { essence, signature };
 
         // verify the RLP roundtrip
-<<<<<<< HEAD
-        let decoded = Transaction::decode(&mut transaction.to_rlp().as_ref()).unwrap();
-=======
         let decoded = Transaction::decode_bytes(alloy_rlp::encode(&transaction)).unwrap();
->>>>>>> d2ab2f60
         assert_eq!(transaction, decoded);
 
         // verify that bincode serialization works
