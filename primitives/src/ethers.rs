// Copyright 2023 RISC Zero, Inc.
//
// Licensed under the Apache License, Version 2.0 (the "License");
// you may not use this file except in compliance with the License.
// You may obtain a copy of the License at
//
//     http://www.apache.org/licenses/LICENSE-2.0
//
// Unless required by applicable law or agreed to in writing, software
// distributed under the License is distributed on an "AS IS" BASIS,
// WITHOUT WARRANTIES OR CONDITIONS OF ANY KIND, either express or implied.
// See the License for the specific language governing permissions and
// limitations under the License.

//! Convert from Ethers types.

use alloy_primitives::{Address, Bloom, Bytes, B256, U256};
use anyhow::{anyhow, Context};
use ethers_core::types::{
    transaction::eip2930::{
        AccessList as EthersAccessList, AccessListItem as EthersAccessListItem,
    },
    Block as EthersBlock, Bytes as EthersBytes, Transaction as EthersTransaction,
    TransactionReceipt as EthersReceipt, Withdrawal as EthersWithdrawal, H160 as EthersH160,
    H256 as EthersH256, U256 as EthersU256, U64,
};

use crate::{
    access_list::{AccessList, AccessListItem},
    block::Header,
<<<<<<< HEAD
    receipt::{Log, Receipt, ReceiptPayload},
    signature::TxSignature,
=======
>>>>>>> 2290e8b4
    transactions::{
        ethereum::{
            EthereumTxEssence, TransactionKind, TxEssenceEip1559, TxEssenceEip2930, TxEssenceLegacy,
        },
        optimism::{OptimismTxEssence, TxEssenceOptimismDeposited},
        signature::TxSignature,
        Transaction, TxEssence,
    },
    withdrawal::Withdrawal,
};

/// Convert an `EthersU256` type to the `U256` type.
#[inline]
pub fn from_ethers_u256(v: EthersU256) -> U256 {
    U256::from_limbs(v.0)
}

/// Convert an `U256` type to the `EthersU256` type.
#[inline]
pub fn to_ethers_u256(v: U256) -> EthersU256 {
    EthersU256(v.into_limbs())
}

/// Convert an `EthersH160` type to the `Address` type.
#[inline]
pub fn from_ethers_h160(v: EthersH160) -> Address {
    v.0.into()
}

/// Convert an `EthersH256` type to the `B256` type.
#[inline]
pub fn from_ethers_h256(v: EthersH256) -> B256 {
    v.0.into()
}

/// Convert an `EthersBytes` type to the `Bytes` type.
#[inline]
pub fn from_ethers_bytes(v: EthersBytes) -> Bytes {
    v.0.into()
}

/// Conversion from `EthersAccessListItem` to the local [AccessListItem].
impl From<EthersAccessListItem> for AccessListItem {
    fn from(item: EthersAccessListItem) -> Self {
        AccessListItem {
            address: item.address.0.into(),
            storage_keys: item
                .storage_keys
                .into_iter()
                .map(|key| key.0.into())
                .collect(),
        }
    }
}

/// Conversion from `EthersAccessList` to the local [AccessList].
impl From<EthersAccessList> for AccessList {
    fn from(list: EthersAccessList) -> Self {
        AccessList(list.0.into_iter().map(|item| item.into()).collect())
    }
}

/// Convert an optional `EthersH160` to the local [TransactionKind].
impl From<Option<EthersH160>> for TransactionKind {
    fn from(addr: Option<EthersH160>) -> Self {
        match addr {
            Some(address) => TransactionKind::Call(address.0.into()),
            None => TransactionKind::Create,
        }
    }
}

/// Conversion from `EthersBlock` to the local [Header].
/// This conversion may fail if certain expected fields are missing.
impl<T> TryFrom<EthersBlock<T>> for Header {
    type Error = anyhow::Error;

    fn try_from(block: EthersBlock<T>) -> Result<Self, Self::Error> {
        Ok(Header {
            parent_hash: from_ethers_h256(block.parent_hash),
            ommers_hash: from_ethers_h256(block.uncles_hash),
            beneficiary: from_ethers_h160(block.author.context("author missing")?),
            state_root: from_ethers_h256(block.state_root),
            transactions_root: from_ethers_h256(block.transactions_root),
            receipts_root: from_ethers_h256(block.receipts_root),
            logs_bloom: Bloom::from_slice(
                block.logs_bloom.context("logs_bloom missing")?.as_bytes(),
            ),
            difficulty: from_ethers_u256(block.difficulty),
            number: block.number.context("number missing")?.as_u64(),
            gas_limit: from_ethers_u256(block.gas_limit),
            gas_used: from_ethers_u256(block.gas_used),
            timestamp: from_ethers_u256(block.timestamp),
            extra_data: block.extra_data.0.into(),
            mix_hash: block.mix_hash.context("mix_hash missing")?.0.into(),
            nonce: block.nonce.context("nonce missing")?.0.into(),
            base_fee_per_gas: from_ethers_u256(
                block.base_fee_per_gas.context("base_fee_per_gas missing")?,
            ),
            withdrawals_root: block.withdrawals_root.map(from_ethers_h256),
        })
    }
}

/// Conversion from `EthersTransaction` to the local [Transaction].
/// This conversion may fail if certain expected fields are missing.
impl<E: TxEssence + TryFrom<EthersTransaction>> TryFrom<EthersTransaction> for Transaction<E> {
    type Error = <E as TryFrom<EthersTransaction>>::Error;

    fn try_from(value: EthersTransaction) -> Result<Self, Self::Error> {
        let signature = TxSignature {
            v: value.v.as_u64(),
            r: from_ethers_u256(value.r),
            s: from_ethers_u256(value.s),
        };
        let essence = value.try_into()?;

        Ok(Transaction { essence, signature })
    }
}

/// Conversion from `EthersTransaction` to the local [EthereumTxEssence].
/// This conversion may fail if certain expected fields are missing.
impl TryFrom<EthersTransaction> for EthereumTxEssence {
    type Error = anyhow::Error;

    fn try_from(tx: EthersTransaction) -> Result<Self, Self::Error> {
        let essence = match tx.transaction_type.map(|t| t.as_u64()) {
            None | Some(0) => EthereumTxEssence::Legacy(TxEssenceLegacy {
                chain_id: match tx.chain_id {
                    None => None,
                    Some(chain_id) => Some(
                        chain_id
                            .try_into()
                            .map_err(|err| anyhow!("invalid chain_id: {}", err))?,
                    ),
                },
                nonce: tx
                    .nonce
                    .try_into()
                    .map_err(|err| anyhow!("invalid nonce: {}", err))?,
                gas_price: from_ethers_u256(tx.gas_price.context("gas_price missing")?),
                gas_limit: from_ethers_u256(tx.gas),
                to: tx.to.into(),
                value: from_ethers_u256(tx.value),
                data: tx.input.0.into(),
            }),
            Some(1) => EthereumTxEssence::Eip2930(TxEssenceEip2930 {
                chain_id: tx
                    .chain_id
                    .context("chain_id missing")?
                    .try_into()
                    .map_err(|err| anyhow!("invalid chain_id: {}", err))?,
                nonce: tx
                    .nonce
                    .try_into()
                    .map_err(|err| anyhow!("invalid nonce: {}", err))?,
                gas_price: from_ethers_u256(tx.gas_price.context("gas_price missing")?),
                gas_limit: from_ethers_u256(tx.gas),
                to: tx.to.into(),
                value: from_ethers_u256(tx.value),
                access_list: tx.access_list.context("access_list missing")?.into(),
                data: tx.input.0.into(),
            }),
            Some(2) => EthereumTxEssence::Eip1559(TxEssenceEip1559 {
                chain_id: tx
                    .chain_id
                    .context("chain_id missing")?
                    .try_into()
                    .map_err(|err| anyhow!("invalid chain_id: {}", err))?,
                nonce: tx
                    .nonce
                    .try_into()
                    .map_err(|err| anyhow!("invalid nonce: {}", err))?,
                max_priority_fee_per_gas: from_ethers_u256(
                    tx.max_priority_fee_per_gas
                        .context("max_priority_fee_per_gas missing")?,
                ),
                max_fee_per_gas: from_ethers_u256(
                    tx.max_fee_per_gas.context("max_fee_per_gas missing")?,
                ),
                gas_limit: from_ethers_u256(tx.gas),
                to: tx.to.into(),
                value: from_ethers_u256(tx.value),
                access_list: tx.access_list.context("access_list missing")?.into(),
                data: tx.input.0.into(),
            }),
            _ => unreachable!(),
        };
        Ok(essence)
    }
}

/// Conversion from `EthersTransaction` to the local [OptimismTxEssence].
/// This conversion may fail if certain expected fields are missing.
impl TryFrom<EthersTransaction> for OptimismTxEssence {
    type Error = anyhow::Error;

    fn try_from(tx: EthersTransaction) -> Result<Self, Self::Error> {
        let essence = match tx.transaction_type.map(|t| t.as_u64()) {
            Some(0x7E) => OptimismTxEssence::OptimismDeposited(TxEssenceOptimismDeposited {
                gas_limit: from_ethers_u256(tx.gas),
                from: tx.from.0.into(),
                to: tx.to.into(),
                value: from_ethers_u256(tx.value),
                data: tx.input.0.into(),
                source_hash: from_ethers_h256(tx.source_hash),
                mint: from_ethers_u256(tx.mint.unwrap_or_default()),
                is_system_tx: tx.is_system_tx,
            }),
            _ => OptimismTxEssence::Ethereum(tx.try_into()?),
        };
        Ok(essence)
    }
}

/// Conversion from `EthersWithdrawal` to the local [Withdrawal].
/// This conversion may fail if certain expected fields are missing.
impl TryFrom<EthersWithdrawal> for Withdrawal {
    type Error = anyhow::Error;

    fn try_from(withdrawal: EthersWithdrawal) -> Result<Self, Self::Error> {
        Ok(Withdrawal {
            index: withdrawal.index.as_u64(),
            validator_index: withdrawal.validator_index.as_u64(),
            address: withdrawal.address.0.into(),
            amount: withdrawal
                .amount
                .try_into()
                .map_err(|err| anyhow!("invalid amount: {}", err))?,
        })
    }
}

impl TryFrom<EthersReceipt> for Receipt {
    type Error = anyhow::Error;

    fn try_from(receipt: EthersReceipt) -> Result<Self, Self::Error> {
        Ok(Receipt {
            tx_type: receipt
                .transaction_type
                .context("transaction_type missing")?
                .as_u64()
                .try_into()
                .context("invalid transaction_type")?,
            payload: ReceiptPayload {
                success: receipt.status.context("status missing")? == U64::one(),
                cumulative_gas_used: from_ethers_u256(receipt.cumulative_gas_used),
                logs_bloom: Bloom::from_slice(receipt.logs_bloom.as_bytes()),
                logs: receipt
                    .logs
                    .into_iter()
                    .map(|log| {
                        let address = log.address.0.into();
                        let topics = log.topics.into_iter().map(from_ethers_h256).collect();
                        let data = log.data.0.into();
                        Log {
                            address,
                            topics,
                            data,
                        }
                    })
                    .collect(),
            },
        })
    }
}<|MERGE_RESOLUTION|>--- conflicted
+++ resolved
@@ -28,11 +28,7 @@
 use crate::{
     access_list::{AccessList, AccessListItem},
     block::Header,
-<<<<<<< HEAD
     receipt::{Log, Receipt, ReceiptPayload},
-    signature::TxSignature,
-=======
->>>>>>> 2290e8b4
     transactions::{
         ethereum::{
             EthereumTxEssence, TransactionKind, TxEssenceEip1559, TxEssenceEip2930, TxEssenceLegacy,
