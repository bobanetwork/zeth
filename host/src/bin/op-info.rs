// Copyright 2023 RISC Zero, Inc.
//
// Licensed under the Apache License, Version 2.0 (the "License");
// you may not use this file except in compliance with the License.
// You may obtain a copy of the License at
//
//     http://www.apache.org/licenses/LICENSE-2.0
//
// Unless required by applicable law or agreed to in writing, software
// distributed under the License is distributed on an "AS IS" BASIS,
// WITHOUT WARRANTIES OR CONDITIONS OF ANY KIND, either express or implied.
// See the License for the specific language governing permissions and
// limitations under the License.

<<<<<<< HEAD
use alloy_sol_types::SolInterface;
=======
use std::path::{Path, PathBuf};

use alloy_sol_types::{sol, SolInterface};
>>>>>>> c24c7b8f
use anyhow::Result;
use clap::Parser;
use zeth_lib::{
    host::provider::{new_provider, BlockQuery},
    optimism::OpSystemInfo,
};

#[derive(Parser, Debug, Clone)]
#[clap(author, version, about, long_about = None)]
struct Args {
    #[clap(long, require_equals = true)]
    /// URL of the L2 RPC node.
    op_rpc_url: Option<String>,

    #[clap(short, long, require_equals = true, num_args = 0..=1, default_missing_value = "host/testdata")]
    /// Use a local directory as a cache for RPC calls. Accepts a custom directory.
    /// [default: host/testdata]
    cache: Option<PathBuf>,

    #[clap(long, require_equals = true)]
    /// L2 block number to query
    block_no: u64,
}

fn cache_file_path(cache_path: &Path, network: &str, block_no: u64, ext: &str) -> PathBuf {
    cache_path
        .join(network)
        .join(block_no.to_string())
        .with_extension(ext)
}

fn op_cache_path(args: &Args, block_no: u64) -> Option<PathBuf> {
    args.cache
        .as_ref()
        .map(|dir| cache_file_path(dir, "optimism", block_no, "json.gz"))
}

#[tokio::main]
async fn main() -> Result<()> {
    env_logger::init();
    let args = Args::parse();

    let op_block = tokio::task::spawn_blocking(move || {
        let mut provider =
            new_provider(op_cache_path(&args, args.block_no), args.op_rpc_url.clone())
                .expect("Could not create provider");

        let op_block = provider
            .get_full_block(&BlockQuery {
                block_no: args.block_no,
            })
            .expect("Could not fetch OP block");
        provider.save().expect("Could not save cache");

        op_block
    })
    .await?;

    let system_tx_data = op_block
        .transactions
        .first()
        .expect("No transactions")
        .input
        .to_vec();
    let set_l1_block_values = OpSystemInfo::OpSystemInfoCalls::abi_decode(&system_tx_data, true)
        .expect("Could not decode call data");

    println!("{:?}", set_l1_block_values);

    Ok(())
}<|MERGE_RESOLUTION|>--- conflicted
+++ resolved
@@ -12,13 +12,9 @@
 // See the License for the specific language governing permissions and
 // limitations under the License.
 
-<<<<<<< HEAD
-use alloy_sol_types::SolInterface;
-=======
 use std::path::{Path, PathBuf};
 
-use alloy_sol_types::{sol, SolInterface};
->>>>>>> c24c7b8f
+use alloy_sol_types::SolInterface;
 use anyhow::Result;
 use clap::Parser;
 use zeth_lib::{
