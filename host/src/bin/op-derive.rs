// Copyright 2023 RISC Zero, Inc.
//
// Licensed under the Apache License, Version 2.0 (the "License");
// you may not use this file except in compliance with the License.
// You may obtain a copy of the License at
//
//     http://www.apache.org/licenses/LICENSE-2.0
//
// Unless required by applicable law or agreed to in writing, software
// distributed under the License is distributed on an "AS IS" BASIS,
// WITHOUT WARRANTIES OR CONDITIONS OF ANY KIND, either express or implied.
// See the License for the specific language governing permissions and
// limitations under the License.

// Example usage:
//
// RUST_LOG=info ./target/release/op-derive \
// --eth-rpc-url="https://eth-mainnet.g.alchemy.com/v2/API_KEY_HERE" \
// --op-rpc-url="https://opt-mainnet.g.alchemy.com/v2/API_KEY_HERE" \
// --cache \
// --op-block-no=109279674 \
// --op-blocks=6

use std::path::PathBuf;

use anyhow::{Context, Result};
// use bonsai_sdk::alpha as bonsai_sdk;
use clap::Parser;
use log::{error, info};
use risc0_zkvm::{serde::to_vec, ExecutorEnv, ExecutorImpl, FileSegmentRef};
use tempfile::tempdir;
use zeth_guests::*;
use zeth_lib::{
    host::rpc_db::RpcDb,
    optimism::{config::OPTIMISM_CHAIN_SPEC, DeriveInput, DeriveMachine, DeriveOutput},
};

#[derive(Parser, Debug, Clone)]
#[clap(author, version, about, long_about = None)]
struct Args {
    #[clap(long, require_equals = true)]
    /// URL of the L1 RPC node.
    eth_rpc_url: Option<String>,

    #[clap(long, require_equals = true)]
    /// URL of the L2 RPC node.
    op_rpc_url: Option<String>,

    #[clap(short, long, require_equals = true, num_args = 0..=1, default_missing_value = "host/testdata/derivation")]
    /// Use a local directory as a cache for RPC calls. Accepts a custom directory.
    /// [default: host/testdata/derivation]
    cache: Option<PathBuf>,

    #[clap(long, require_equals = true)]
    /// L2 block number to begin from
    op_block_no: u64,

    #[clap(long, require_equals = true)]
    /// Number of L2 blocks to provably derive.
    op_blocks: u64,

    #[clap(short, long, require_equals = true, num_args = 0..=1, default_missing_value = "20")]
    /// Runs the verification inside the zkvm executor locally. Accepts a custom maximum
    /// segment cycle count as a power of 2. [default: 20]
    local_exec: Option<u32>,

    #[clap(short, long, default_value_t = false)]
    /// Whether to submit the proving workload to Bonsai.
    submit_to_bonsai: bool,

    #[clap(short, long, require_equals = true)]
    /// Bonsai Session UUID to use for receipt verification.
    verify_bonsai_receipt_uuid: Option<String>,

    #[clap(short, long, default_value_t = false)]
    /// Whether to profile the zkVM execution
    profile: bool,
}

#[tokio::main]
async fn main() -> Result<()> {
    env_logger::init();
    let args = Args::parse();

    info!("Fetching data ...");
    let (derive_input, output) = tokio::task::spawn_blocking(move || {
        let derive_input = DeriveInput {
            db: RpcDb::new(args.eth_rpc_url, args.op_rpc_url, args.cache),
            op_head_block_no: args.op_block_no,
            op_derive_block_count: args.op_blocks,
        };
        let mut derive_machine = DeriveMachine::new(&OPTIMISM_CHAIN_SPEC, derive_input)
            .context("Could not create derive machine")?;
        let derive_output = derive_machine.derive().context("could not derive")?;
        let derive_input_mem = DeriveInput {
            db: derive_machine.derive_input.db.get_mem_db(),
            op_head_block_no: args.op_block_no,
            op_derive_block_count: args.op_blocks,
        };
        let out: Result<_> = Ok((derive_input_mem, derive_output));
        out
    })
    .await?
    .context("preflight failed")?;

    info!("Running from memory ...");
    {
        let output_mem = DeriveMachine::new(&OPTIMISM_CHAIN_SPEC, derive_input.clone())
            .context("Could not create derive machine")?
            .derive()
            .context("could not derive")?;
        assert_eq!(output, output_mem);
    }

    info!("In-memory test complete");
    println!("Eth tail: {} {}", output.eth_tail.0, output.eth_tail.1);
    println!("Op Head: {} {}", output.op_head.0, output.op_head.1);
    for derived_block in &output.derived_op_blocks {
        println!("Derived: {} {}", derived_block.0, derived_block.1);
    }

    // Run in the executor (if requested)
    if let Some(segment_limit_po2) = args.local_exec {
        info!(
            "Running in executor with segment_limit_po2 = {:?}",
            segment_limit_po2
        );

        let input = to_vec(&derive_input).expect("Could not serialize input!");
        info!(
            "Input size: {} words ( {} MB )",
            input.len(),
            input.len() * 4 / 1_000_000
        );

        info!("Running the executor...");
        let start_time = std::time::Instant::now();
        let session = {
            let mut builder = ExecutorEnv::builder();
            builder
                .session_limit(None)
                .segment_limit_po2(segment_limit_po2)
                .write_slice(&input);

            if args.profile {
                info!("Profiling enabled.");
                let sys_time = std::time::SystemTime::now()
                    .duration_since(std::time::UNIX_EPOCH)
                    .unwrap();

                builder.enable_profiler(format!("profile_opd_{}.pb", sys_time.as_secs()));
            }

            let env = builder.build().unwrap();
            let mut exec = ExecutorImpl::from_elf(env, OP_DERIVE_ELF).unwrap();

            let segment_dir = tempdir().unwrap();

            exec.run_with_callback(|segment| {
                Ok(Box::new(FileSegmentRef::new(&segment, segment_dir.path())?))
            })
            .unwrap()
        };
        println!(
            "Generated {:?} segments; elapsed time: {:?}",
            session.segments.len(),
            start_time.elapsed()
        );

        println!(
            "Executor ran in (roughly) {} cycles",
            session.segments.len() * (1 << segment_limit_po2)
        );

        let output_guest: DeriveOutput = session.journal.unwrap().decode().unwrap();

        if output == output_guest {
            println!("Executor succeeded");
        } else {
            error!(
                "Output mismatch! Executor: {:?}, expected: {:?}",
                output_guest, output,
            );
        }
    }

    // let mut bonsai_session_uuid = args.verify_bonsai_receipt_uuid;

    // Run in Bonsai (if requested)
    // if bonsai_session_uuid.is_none() && args.submit_to_bonsai {
    //     info!("Creating Bonsai client");
    //     let client = bonsai_sdk::Client::from_env(risc0_zkvm::VERSION)
    //         .expect("Could not create Bonsai client");
    //
    //     // create the memoryImg, upload it and return the imageId
    //     info!("Uploading memory image");
    //     let img_id = {
    //         let program = Program::load_elf(OP_DERIVE_ELF, risc0_zkvm::GUEST_MAX_MEM as
    // u32)             .expect("Could not load ELF");
    //         let image = MemoryImage::new(&program, risc0_zkvm::PAGE_SIZE as u32)
    //             .expect("Could not create memory image");
    //         let image_id = hex::encode(image.compute_id());
    //         let image = bincode::serialize(&image).expect("Failed to serialize memory
    // img");
    //
    //         client
    //             .upload_img(&image_id, image)
    //             .expect("Could not upload ELF");
    //         image_id
    //     };
    //
    //     // Prepare input data and upload it.
    //     info!("Uploading inputs");
    //     let input_data = to_vec(&derive_input).unwrap();
    //     let input_data = bytemuck::cast_slice(&input_data).to_vec();
    //     let input_id = client
    //         .upload_input(input_data)
    //         .expect("Could not upload inputs");
    //
    //     // Start a session running the prover
    //     info!("Starting session");
    //     let session = client
    //         .create_session(img_id, input_id)
    //         .expect("Could not create Bonsai session");
    //
    //     println!("Bonsai session UUID: {}", session.uuid);
    //     bonsai_session_uuid = Some(session.uuid)
    // }

    // Verify receipt from Bonsai (if requested)
    // if let Some(session_uuid) = bonsai_session_uuid {
    //     let client = bonsai_sdk::Client::from_env(risc0_zkvm::VERSION)
    //         .expect("Could not create Bonsai client");
    //     let session = bonsai_sdk::SessionId { uuid: session_uuid };
    //
    //     loop {
    //         let res = session
    //             .status(&client)
    //             .expect("Could not fetch Bonsai status");
    //         if res.status == "RUNNING" {
    //             println!(
    //                 "Current status: {} - state: {} - continue polling...",
    //                 res.status,
    //                 res.state.unwrap_or_default()
    //             );
    //             tokio::time::sleep(std::time::Duration::from_secs(15)).await;
    //             continue;
    //         }
    //         if res.status == "SUCCEEDED" {
    //             // Download the receipt, containing the output
    //             let receipt_url = res
    //                 .receipt_url
    //                 .expect("API error, missing receipt on completed session");
    //
    //             let receipt_buf = client
    //                 .download(&receipt_url)
    //                 .expect("Could not download receipt");
    //             let receipt: Receipt =
    //                 bincode::deserialize(&receipt_buf).expect("Could not deserialize
    // receipt");             receipt
    //                 .verify(OP_DERIVE_ID)
    //                 .expect("Receipt verification failed");
    //
    //             let bonsai_output: DeriveOutput = receipt.journal.decode().unwrap();
    //
    //             if output == bonsai_output {
    //                 println!("Bonsai succeeded");
    //             } else {
    //                 error!(
    //                     "Output mismatch! Bonsai: {:?}, expected: {:?}",
    //                     bonsai_output, output,
    //                 );
    //             }
    //         } else {
    //             panic!(
    //                 "Workflow exited: {} - | err: {}",
    //                 res.status,
    //                 res.error_msg.unwrap_or_default()
    //             );
    //         }
    //
    //         break;
    //     }
    //
    //     info!("Bonsai request completed");
    // }

    Ok(())
<<<<<<< HEAD
=======
}

pub struct RpcDb {
    eth_rpc_url: Option<String>,
    op_rpc_url: Option<String>,
    cache: Option<PathBuf>,
    mem_db: MemDb,
}

impl RpcDb {
    pub fn new(
        eth_rpc_url: Option<String>,
        op_rpc_url: Option<String>,
        cache: Option<PathBuf>,
    ) -> Self {
        RpcDb {
            eth_rpc_url,
            op_rpc_url,
            cache,
            mem_db: MemDb::new(),
        }
    }

    pub fn get_mem_db(self) -> MemDb {
        self.mem_db
    }
}

impl BatcherDb for RpcDb {
    fn validate(&self) -> Result<()> {
        Ok(())
    }

    fn get_full_op_block(&mut self, block_no: u64) -> Result<BlockInput<OptimismTxEssence>> {
        let mut provider = new_provider(
            op_cache_path(&self.cache, block_no),
            self.op_rpc_url.clone(),
        )
        .context("failed to create provider")?;
        let block = {
            let ethers_block = provider.get_full_block(&BlockQuery { block_no })?;
            BlockInput {
                block_header: ethers_block.clone().try_into().unwrap(),
                transactions: ethers_block
                    .transactions
                    .into_iter()
                    .map(|tx| tx.try_into().unwrap())
                    .collect(),
                receipts: None,
            }
        };
        self.mem_db.full_op_block.insert(block_no, block.clone());
        provider.save()?;
        Ok(block)
    }

    fn get_op_block_header(&mut self, block_no: u64) -> Result<Header> {
        let mut provider = new_provider(
            op_cache_path(&self.cache, block_no),
            self.op_rpc_url.clone(),
        )?;
        let header: Header = provider
            .get_partial_block(&BlockQuery { block_no })?
            .try_into()?;
        self.mem_db.op_block_header.insert(block_no, header.clone());
        provider.save()?;
        Ok(header)
    }

    fn get_full_eth_block(&mut self, block_no: u64) -> Result<&BlockInput<EthereumTxEssence>> {
        let query = BlockQuery { block_no };
        let mut provider = new_provider(
            eth_cache_path(&self.cache, block_no),
            self.eth_rpc_url.clone(),
        )?;
        let block = {
            let ethers_block = provider.get_full_block(&query)?;
            let block_header: Header = ethers_block.clone().try_into().unwrap();
            // include receipts when needed
            let can_contain_deposits = zeth_lib::optimism::deposits::can_contain(
                &OPTIMISM_CHAIN_SPEC.deposit_contract,
                &block_header.logs_bloom,
            );
            let can_contain_config = zeth_lib::optimism::system_config::can_contain(
                &OPTIMISM_CHAIN_SPEC.system_config_contract,
                &block_header.logs_bloom,
            );
            let receipts = if can_contain_config || can_contain_deposits {
                let receipts = provider.get_block_receipts(&query)?;
                Some(
                    receipts
                        .into_iter()
                        .map(|receipt| receipt.try_into())
                        .collect::<Result<Vec<_>, _>>()
                        .context("invalid receipt")?,
                )
            } else {
                None
            };
            BlockInput {
                block_header,
                transactions: ethers_block
                    .transactions
                    .into_iter()
                    .map(|tx| tx.try_into().unwrap())
                    .collect(),
                receipts,
            }
        };
        self.mem_db.full_eth_block.insert(block_no, block);
        provider.save()?;
        self.mem_db.get_full_eth_block(block_no)
    }
>>>>>>> 6867af4e
}<|MERGE_RESOLUTION|>--- conflicted
+++ resolved
@@ -286,120 +286,4 @@
     // }
 
     Ok(())
-<<<<<<< HEAD
-=======
-}
-
-pub struct RpcDb {
-    eth_rpc_url: Option<String>,
-    op_rpc_url: Option<String>,
-    cache: Option<PathBuf>,
-    mem_db: MemDb,
-}
-
-impl RpcDb {
-    pub fn new(
-        eth_rpc_url: Option<String>,
-        op_rpc_url: Option<String>,
-        cache: Option<PathBuf>,
-    ) -> Self {
-        RpcDb {
-            eth_rpc_url,
-            op_rpc_url,
-            cache,
-            mem_db: MemDb::new(),
-        }
-    }
-
-    pub fn get_mem_db(self) -> MemDb {
-        self.mem_db
-    }
-}
-
-impl BatcherDb for RpcDb {
-    fn validate(&self) -> Result<()> {
-        Ok(())
-    }
-
-    fn get_full_op_block(&mut self, block_no: u64) -> Result<BlockInput<OptimismTxEssence>> {
-        let mut provider = new_provider(
-            op_cache_path(&self.cache, block_no),
-            self.op_rpc_url.clone(),
-        )
-        .context("failed to create provider")?;
-        let block = {
-            let ethers_block = provider.get_full_block(&BlockQuery { block_no })?;
-            BlockInput {
-                block_header: ethers_block.clone().try_into().unwrap(),
-                transactions: ethers_block
-                    .transactions
-                    .into_iter()
-                    .map(|tx| tx.try_into().unwrap())
-                    .collect(),
-                receipts: None,
-            }
-        };
-        self.mem_db.full_op_block.insert(block_no, block.clone());
-        provider.save()?;
-        Ok(block)
-    }
-
-    fn get_op_block_header(&mut self, block_no: u64) -> Result<Header> {
-        let mut provider = new_provider(
-            op_cache_path(&self.cache, block_no),
-            self.op_rpc_url.clone(),
-        )?;
-        let header: Header = provider
-            .get_partial_block(&BlockQuery { block_no })?
-            .try_into()?;
-        self.mem_db.op_block_header.insert(block_no, header.clone());
-        provider.save()?;
-        Ok(header)
-    }
-
-    fn get_full_eth_block(&mut self, block_no: u64) -> Result<&BlockInput<EthereumTxEssence>> {
-        let query = BlockQuery { block_no };
-        let mut provider = new_provider(
-            eth_cache_path(&self.cache, block_no),
-            self.eth_rpc_url.clone(),
-        )?;
-        let block = {
-            let ethers_block = provider.get_full_block(&query)?;
-            let block_header: Header = ethers_block.clone().try_into().unwrap();
-            // include receipts when needed
-            let can_contain_deposits = zeth_lib::optimism::deposits::can_contain(
-                &OPTIMISM_CHAIN_SPEC.deposit_contract,
-                &block_header.logs_bloom,
-            );
-            let can_contain_config = zeth_lib::optimism::system_config::can_contain(
-                &OPTIMISM_CHAIN_SPEC.system_config_contract,
-                &block_header.logs_bloom,
-            );
-            let receipts = if can_contain_config || can_contain_deposits {
-                let receipts = provider.get_block_receipts(&query)?;
-                Some(
-                    receipts
-                        .into_iter()
-                        .map(|receipt| receipt.try_into())
-                        .collect::<Result<Vec<_>, _>>()
-                        .context("invalid receipt")?,
-                )
-            } else {
-                None
-            };
-            BlockInput {
-                block_header,
-                transactions: ethers_block
-                    .transactions
-                    .into_iter()
-                    .map(|tx| tx.try_into().unwrap())
-                    .collect(),
-                receipts,
-            }
-        };
-        self.mem_db.full_eth_block.insert(block_no, block);
-        provider.save()?;
-        self.mem_db.get_full_eth_block(block_no)
-    }
->>>>>>> 6867af4e
 }