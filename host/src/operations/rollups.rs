// Copyright 2024 RISC Zero, Inc.
//
// Licensed under the Apache License, Version 2.0 (the "License");
// you may not use this file except in compliance with the License.
// You may obtain a copy of the License at
//
//     http://www.apache.org/licenses/LICENSE-2.0
//
// Unless required by applicable law or agreed to in writing, software
// distributed under the License is distributed on an "AS IS" BASIS,
// WITHOUT WARRANTIES OR CONDITIONS OF ANY KIND, either express or implied.
// See the License for the specific language governing permissions and
// limitations under the License.

use std::collections::VecDeque;

use anyhow::Context;
use log::info;
use zeth_guests::*;
use zeth_lib::{
    builder::OptimismStrategy,
    consts::{Network, OP_MAINNET_CHAIN_SPEC},
    host::{preflight::Preflight, rpc_db::RpcDb},
    input::Input,
    optimism::{
        batcher_db::BatcherDb,
        composition::{ComposeInput, ComposeInputOperation, ComposeOutputOperation},
        config::OPTIMISM_CHAIN_SPEC,
        DeriveInput, DeriveMachine,
    },
};
use zeth_primitives::{
<<<<<<< HEAD
    block::Header, transactions::optimism::OptimismTxEssence, tree::MerkleMountainRange,
=======
    block::Header,
    tree::{MerkleMountainRange, MerkleProof},
>>>>>>> b1a14363
};

use crate::{
    cache_file_path,
    cli::{Cli, CoreArgs},
    operations::{execute, maybe_prove},
};

async fn fetch_op_blocks(
    core_args: &CoreArgs,
    block_number: u64,
    block_count: u64,
) -> anyhow::Result<Vec<Input<OptimismTxEssence>>> {
    let mut op_blocks = vec![];
    for i in 0..block_count {
        let block_number = block_number + i;
        let rpc_cache = core_args.cache.as_ref().map(|dir| {
            cache_file_path(dir, &Network::Optimism.to_string(), block_number, "json.gz")
        });
        let rpc_url = core_args.op_rpc_url.clone();
        // Collect block building data
        let preflight_result = tokio::task::spawn_blocking(move || {
            OptimismStrategy::run_preflight(
                OP_MAINNET_CHAIN_SPEC.clone(),
                rpc_cache,
                rpc_url,
                block_number,
            )
        })
        .await?
        .context("preflight failed")?;

        // Create the guest input from [Init]
        let input = preflight_result
            .clone()
            .try_into()
            .context("invalid preflight data")?;

        op_blocks.push(input);
    }

    Ok(op_blocks)
}

pub async fn derive_rollup_blocks(cli: Cli, file_reference: &String) -> anyhow::Result<()> {
    info!("Fetching data ...");
    let core_args = cli.core_args().clone();
    let op_blocks = fetch_op_blocks(
        &core_args,
        core_args.block_number + 1,
        core_args.block_count,
    )
    .await?;

    let (derive_input, output) = tokio::task::spawn_blocking(move || {
        let derive_input = DeriveInput {
            db: RpcDb::new(
                core_args.eth_rpc_url.clone(),
                core_args.op_rpc_url.clone(),
                core_args.cache.clone(),
            ),
            op_head_block_no: core_args.block_number,
            op_derive_block_count: core_args.block_count,
            op_blocks: op_blocks.clone(),
        };
        let mut derive_machine = DeriveMachine::new(&OPTIMISM_CHAIN_SPEC, derive_input)
            .context("Could not create derive machine")?;
        let derive_output = derive_machine.derive().context("could not derive")?;
        let derive_input_mem = DeriveInput {
            db: derive_machine.derive_input.db.get_mem_db(),
            op_head_block_no: core_args.block_number,
            op_derive_block_count: core_args.block_count,
            op_blocks,
        };
        let out: anyhow::Result<_> = Ok((derive_input_mem, derive_output));
        out
    })
    .await?
    .context("preflight failed")?;

    info!("Running from memory ...");
    {
        let output_mem = DeriveMachine::new(&OPTIMISM_CHAIN_SPEC, derive_input.clone())
            .context("Could not create derive machine")?
            .derive()
            .unwrap();
        assert_eq!(output, output_mem);
    }

    info!("In-memory test complete");
    println!("Eth tail: {} {}", output.eth_tail.0, output.eth_tail.1);
    println!("Op Head: {} {}", output.op_head.0, output.op_head.1);
    for derived_block in &output.derived_op_blocks {
        println!("Derived: {} {}", derived_block.0, derived_block.1);
    }

    match &cli {
        Cli::Build(..) => {}
        Cli::Run(run_args) => {
            execute(
                &derive_input,
                run_args.exec_args.local_exec,
                run_args.exec_args.profile,
                OP_DERIVE_ELF,
                &output,
                file_reference,
            );
        }
        Cli::Prove(..) => {
            maybe_prove(
                &cli,
                &derive_input,
                OP_DERIVE_ELF,
                &output,
                vec![],
                file_reference,
                None,
            );
        }
        Cli::Verify(..) => {
            unimplemented!()
        }
        Cli::OpInfo(..) => {
            unreachable!()
        }
    }

    // let mut bonsai_session_uuid = args.verify_receipt_bonsai_uuid;

    // Run in Bonsai (if requested)
    // if bonsai_session_uuid.is_none() && args.submit_to_bonsai {
    //     info!("Creating Bonsai client");
    //     let client = bonsai_sdk::Client::from_env(risc0_zkvm::VERSION)
    //         .expect("Could not create Bonsai client");
    //
    //     // create the memoryImg, upload it and return the imageId
    //     info!("Uploading memory image");
    //     let img_id = {
    //         let program = Program::load_elf(OP_DERIVE_ELF, risc0_zkvm::GUEST_MAX_MEM as
    // u32)             .expect("Could not load ELF");
    //         let image = MemoryImage::new(&program, risc0_zkvm::PAGE_SIZE as u32)
    //             .expect("Could not create memory image");
    //         let image_id = hex::encode(image.compute_id());
    //         let image = bincode::serialize(&image).expect("Failed to serialize memory
    // img");
    //
    //         client
    //             .upload_img(&image_id, image)
    //             .expect("Could not upload ELF");
    //         image_id
    //     };
    //
    //     // Prepare input data and upload it.
    //     info!("Uploading inputs");
    //     let input_data = to_vec(&derive_input).unwrap();
    //     let input_data = bytemuck::cast_slice(&input_data).to_vec();
    //     let input_id = client
    //         .upload_input(input_data)
    //         .expect("Could not upload inputs");
    //
    //     // Start a session running the prover
    //     info!("Starting session");
    //     let session = client
    //         .create_session(img_id, input_id)
    //         .expect("Could not create Bonsai session");
    //
    //     println!("Bonsai session UUID: {}", session.uuid);
    //     bonsai_session_uuid = Some(session.uuid)
    // }

    // Verify receipt from Bonsai (if requested)
    // if let Some(session_uuid) = bonsai_session_uuid {
    //     let client = bonsai_sdk::Client::from_env(risc0_zkvm::VERSION)
    //         .expect("Could not create Bonsai client");
    //     let session = bonsai_sdk::SessionId { uuid: session_uuid };
    //
    //     loop {
    //         let res = session
    //             .status(&client)
    //             .expect("Could not fetch Bonsai status");
    //         if res.status == "RUNNING" {
    //             println!(
    //                 "Current status: {} - state: {} - continue polling...",
    //                 res.status,
    //                 res.state.unwrap_or_default()
    //             );
    //             tokio::time::sleep(std::time::Duration::from_secs(15)).await;
    //             continue;
    //         }
    //         if res.status == "SUCCEEDED" {
    //             // Download the receipt, containing the output
    //             let receipt_url = res
    //                 .receipt_url
    //                 .expect("API error, missing receipt on completed session");
    //
    //             let receipt_buf = client
    //                 .download(&receipt_url)
    //                 .expect("Could not download receipt");
    //             let receipt: Receipt =
    //                 bincode::deserialize(&receipt_buf).expect("Could not deserialize
    // receipt");             receipt
    //                 .verify(OP_DERIVE_ID)
    //                 .expect("Receipt verification failed");
    //
    //             let bonsai_output: DeriveOutput = receipt.journal.decode().unwrap();
    //
    //             if output == bonsai_output {
    //                 println!("Bonsai succeeded");
    //             } else {
    //                 error!(
    //                     "Output mismatch! Bonsai: {:?}, expected: {:?}",
    //                     bonsai_output, output,
    //                 );
    //             }
    //         } else {
    //             panic!(
    //                 "Workflow exited: {} - | err: {}",
    //                 res.status,
    //                 res.error_msg.unwrap_or_default()
    //             );
    //         }
    //
    //         break;
    //     }
    //
    //     info!("Bonsai request completed");
    // }
    Ok(())
}

pub async fn compose_derived_rollup_blocks(
    cli: Cli,
    composition_size: u64,
    file_reference: &String,
) -> anyhow::Result<()> {
    let core_args = cli.core_args().clone();
    // OP Composition
    info!("Fetching data ...");
    let mut lift_queue = Vec::new();
    let mut receipt_index = 0;
    let mut eth_chain: Vec<Header> = Vec::new();
    for op_block_index in (0..core_args.block_count).step_by(composition_size as usize) {
        let db = RpcDb::new(
            core_args.eth_rpc_url.clone(),
            core_args.op_rpc_url.clone(),
            core_args.cache.clone(),
        );
        let op_head_block_no = core_args.block_number + op_block_index;
        let op_blocks = fetch_op_blocks(&core_args, op_head_block_no + 1, composition_size).await?;

        let (input, output, chain) = tokio::task::spawn_blocking(move || {
            let derive_input = DeriveInput {
                db,
                op_head_block_no: core_args.block_number + op_block_index,
                op_derive_block_count: composition_size,
                op_blocks: op_blocks.clone(),
            };
            let mut derive_machine = DeriveMachine::new(&OPTIMISM_CHAIN_SPEC, derive_input)
                .expect("Could not create derive machine");
            let eth_head_no = derive_machine.op_batcher.state.epoch.number;
            let eth_head = derive_machine
                .derive_input
                .db
                .get_eth_block_header(eth_head_no)
                .context("could not fetch eth head")?;
            let derive_output = derive_machine.derive().context("could not derive")?;
            let eth_tail = derive_machine
                .derive_input
                .db
                .get_eth_block_header(derive_output.eth_tail.0)
                .context("could not fetch eth tail")?;
            let mut eth_chain = vec![eth_head];
            for block_no in (eth_head_no + 1)..eth_tail.number {
                let eth_block = derive_machine
                    .derive_input
                    .db
                    .get_eth_block_header(block_no)
                    .context("could not fetch eth block")?;
                eth_chain.push(eth_block);
            }
            eth_chain.push(eth_tail);

            let derive_input_mem = DeriveInput {
                db: derive_machine.derive_input.db.get_mem_db(),
                op_head_block_no: core_args.block_number + op_block_index,
                op_derive_block_count: composition_size,
                op_blocks,
            };
            let out: anyhow::Result<_> = Ok((derive_input_mem, derive_output, eth_chain));
            out
        })
        .await??;

        info!("Deriving ...");
        {
            let output_mem = DeriveMachine::new(&OPTIMISM_CHAIN_SPEC, input.clone())
                .expect("Could not create derive machine")
                .derive()
                .unwrap();
            assert_eq!(output, output_mem);
        }

        let receipt = maybe_prove(
            &cli,
            &input,
            OP_DERIVE_ELF,
            &output,
            vec![],
            file_reference,
            Some(&mut receipt_index),
        );

        // Append derivation outputs to lift queue
        lift_queue.push((output, receipt));
        // Extend block chain
        for block in chain {
            let tail_num = match eth_chain.last() {
                None => 0u64,
                Some(tail) => tail.number,
            };
            // This check should be sufficient
            if tail_num < block.number {
                eth_chain.push(block);
            }
        }
    }

    // OP Composition
    // Prep
    let mut sibling_map = Default::default();
    let mut eth_mountain_range: MerkleMountainRange = Default::default();
    for block in &eth_chain {
        eth_mountain_range.append_leaf(block.hash().0, Some(&mut sibling_map));
    }
    let eth_chain_root = eth_mountain_range
        .root(Some(&mut sibling_map))
        .expect("No eth blocks loaded!");
    let prep_compose_input = ComposeInput {
        derive_image_id: OP_DERIVE_ID,
        compose_image_id: OP_COMPOSE_ID,
        operation: ComposeInputOperation::PREP {
            eth_blocks: eth_chain,
            prior_prep: None,
        },
        eth_chain_merkle_root: eth_chain_root,
    };
    info!("Preparing ...");
    let prep_compose_output = prep_compose_input
        .clone()
        .process()
        .expect("Prep composition failed.");

    let prep_compose_receipt = maybe_prove(
        &cli,
        &prep_compose_input,
        OP_COMPOSE_ELF,
        &prep_compose_output,
        vec![],
        file_reference,
        Some(&mut receipt_index),
    );

    // Lift
    let mut join_queue = VecDeque::new();
    for (derive_output, derive_receipt) in lift_queue {
        let eth_tail_hash = derive_output.eth_tail.1 .0;
        let lift_compose_input = ComposeInput {
            derive_image_id: OP_DERIVE_ID,
            compose_image_id: OP_COMPOSE_ID,
            operation: ComposeInputOperation::LIFT {
                derivation: derive_output,
                eth_tail_proof: MerkleProof::new(&sibling_map, eth_tail_hash),
            },
            eth_chain_merkle_root: eth_chain_root,
        };
        info!("Lifting ...");
        let lift_compose_output = lift_compose_input
            .clone()
            .process()
            .expect("Lift composition failed.");

        let lift_compose_receipt = if let Some(receipt) = derive_receipt {
            maybe_prove(
                &cli,
                &lift_compose_input,
                OP_COMPOSE_ELF,
                &lift_compose_output,
                vec![receipt.into()],
                file_reference,
                Some(&mut receipt_index),
            )
        } else {
            None
        };

        join_queue.push_back((lift_compose_output, lift_compose_receipt));
    }

    // Join
    while join_queue.len() > 1 {
        let (left, left_receipt) = join_queue.pop_front().unwrap();
        let (right, _right_receipt) = join_queue.front().unwrap();
        let ComposeOutputOperation::AGGREGATE {
            op_tail: left_op_tail,
            ..
        } = &left.operation
        else {
            panic!("Expected left aggregate operation output!")
        };
        let ComposeOutputOperation::AGGREGATE {
            op_head: right_op_head,
            ..
        } = &right.operation
        else {
            panic!("Expected right aggregate operation output!")
        };
        // Push dangling workloads (odd block count) to next round
        if left_op_tail != right_op_head {
            join_queue.push_back((left, left_receipt));
            continue;
        }
        // Pair up join
        let (right, right_receipt) = join_queue.pop_front().unwrap();
        let join_compose_input = ComposeInput {
            derive_image_id: OP_DERIVE_ID,
            compose_image_id: OP_COMPOSE_ID,
            operation: ComposeInputOperation::JOIN { left, right },
            eth_chain_merkle_root: eth_chain_root,
        };
        info!("Joining ...");
        let join_compose_output = join_compose_input
            .clone()
            .process()
            .expect("Join composition failed.");

        let join_compose_receipt =
            if let (Some(left_receipt), Some(right_receipt)) = (left_receipt, right_receipt) {
                maybe_prove(
                    &cli,
                    &join_compose_input,
                    OP_COMPOSE_ELF,
                    &join_compose_output,
                    vec![left_receipt.into(), right_receipt.into()],
                    file_reference,
                    Some(&mut receipt_index),
                )
            } else {
                None
            };

        // Send workload to next round
        join_queue.push_back((join_compose_output, join_compose_receipt));
    }

    // Finish
    let (aggregate_output, aggregate_receipt) = join_queue.pop_front().unwrap();
    let finish_compose_input = ComposeInput {
        derive_image_id: OP_DERIVE_ID,
        compose_image_id: OP_COMPOSE_ID,
        operation: ComposeInputOperation::FINISH {
            prep: prep_compose_output,
            aggregate: aggregate_output,
        },
        eth_chain_merkle_root: eth_chain_root,
    };
    info!("Finishing ...");
    let finish_compose_output = finish_compose_input
        .clone()
        .process()
        .expect("Finish composition failed.");

    let op_compose_receipt = if let (Some(prep_receipt), Some(aggregate_receipt)) =
        (prep_compose_receipt, aggregate_receipt)
    {
        maybe_prove(
            &cli,
            &finish_compose_input,
            OP_COMPOSE_ELF,
            &finish_compose_output,
            vec![prep_receipt.into(), aggregate_receipt.into()],
            file_reference,
            Some(&mut receipt_index),
        )
    } else {
        None
    };

    dbg!(&finish_compose_output);

    if let Some(final_receipt) = op_compose_receipt {
        final_receipt
            .verify(OP_COMPOSE_ID)
            .expect("Failed to verify final receipt");
        info!("Verified final receipt!");
    }

    Ok(())
}<|MERGE_RESOLUTION|>--- conflicted
+++ resolved
@@ -30,12 +30,9 @@
     },
 };
 use zeth_primitives::{
-<<<<<<< HEAD
-    block::Header, transactions::optimism::OptimismTxEssence, tree::MerkleMountainRange,
-=======
     block::Header,
+    transactions::optimism::OptimismTxEssence,
     tree::{MerkleMountainRange, MerkleProof},
->>>>>>> b1a14363
 };
 
 use crate::{
