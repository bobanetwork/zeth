--- conflicted
+++ resolved
@@ -135,33 +135,19 @@
                 verify_args.bonsai_receipt_uuid.clone(),
                 4,
             )
-<<<<<<< HEAD
             .await?,
         ),
-        Cli::OpInfo(..) => {
-            unreachable!()
-        }
         _ => None,
     };
-=======
-            .await?;
-        }
-    }
->>>>>>> 3fb1f451
 
     Ok(final_result)
 }
 
-<<<<<<< HEAD
 pub async fn compose_derived_rollup_blocks(
     cli: &Cli,
-    composition_size: u64,
+    composition_size: u32,
 ) -> anyhow::Result<Option<(String, Receipt)>> {
-    let core_args = cli.core_args().clone();
-=======
-pub async fn compose_derived_rollup_blocks(cli: Cli, composition_size: u32) -> anyhow::Result<()> {
     let build_args = cli.build_args();
->>>>>>> 3fb1f451
     // OP Composition
     info!("Fetching data ...");
     let mut lift_queue = Vec::new();
