// Copyright 2024 RISC Zero, Inc.
//
// Licensed under the Apache License, Version 2.0 (the "License");
// you may not use this file except in compliance with the License.
// You may obtain a copy of the License at
//
//     http://www.apache.org/licenses/LICENSE-2.0
//
// Unless required by applicable law or agreed to in writing, software
// distributed under the License is distributed on an "AS IS" BASIS,
// WITHOUT WARRANTIES OR CONDITIONS OF ANY KIND, either express or implied.
// See the License for the specific language governing permissions and
// limitations under the License.

use std::{
    borrow::BorrowMut,
    collections::VecDeque,
    sync::{Arc, Mutex},
};

use anyhow::Context;
use log::info;
use risc0_zkvm::Assumption;
use zeth_guests::*;
use zeth_lib::{
    builder::{BlockBuilderStrategy, OptimismStrategy},
    consts::{Network, OP_MAINNET_CHAIN_SPEC},
    host::{rpc_db::RpcDb, ProviderFactory},
    input::BlockBuildInput,
    optimism::{
        batcher_db::BatcherDb,
        composition::{ComposeInput, ComposeInputOperation, ComposeOutputOperation},
        config::OPTIMISM_CHAIN_SPEC,
        DeriveInput, DeriveMachine,
    },
    output::BlockBuildOutput,
};
use zeth_primitives::{
    block::Header,
    transactions::optimism::OptimismTxEssence,
    tree::{MerkleMountainRange, MerkleProof},
};

<<<<<<< HEAD
use crate::{
    cache_file_path,
    cli::{Cli, CoreArgs},
    operations::{execute, maybe_prove, verify_bonsai_receipt},
};

async fn fetch_op_blocks(
    core_args: &CoreArgs,
    block_number: u64,
    block_count: u64,
) -> anyhow::Result<Vec<Input<OptimismTxEssence>>> {
    let mut op_blocks = vec![];
    for i in 0..block_count {
        let block_number = block_number + i;
        let rpc_cache = core_args.cache.as_ref().map(|dir| {
            cache_file_path(dir, &Network::Optimism.to_string(), block_number, "json.gz")
        });
        let rpc_url = core_args.op_rpc_url.clone();
        // Collect block building data
        let preflight_result = tokio::task::spawn_blocking(move || {
            OptimismStrategy::run_preflight(
                OP_MAINNET_CHAIN_SPEC.clone(),
                rpc_cache,
                rpc_url,
                block_number,
            )
        })
        .await?
        .context("preflight failed")?;

        // Create the guest input from [Init]
        let input = preflight_result
            .clone()
            .try_into()
            .context("invalid preflight data")?;

        op_blocks.push(input);
    }

    Ok(op_blocks)
}
=======
use crate::{cli::Cli, operations::maybe_prove};
>>>>>>> 1665e74d

pub async fn derive_rollup_blocks(cli: Cli, file_reference: &String) -> anyhow::Result<()> {
    info!("Fetching data ...");
    let core_args = cli.core_args().clone();
    let op_builder_provider_factory = ProviderFactory::new(
        core_args.cache.clone(),
        Network::Optimism,
        core_args.op_rpc_url.clone(),
    );
    let receipt_index = Arc::new(Mutex::new(0usize));

    info!("Running preflight");
    let derive_input = DeriveInput {
        db: RpcDb::new(
            core_args.eth_rpc_url.clone(),
            core_args.op_rpc_url.clone(),
            core_args.cache.clone(),
        ),
        op_head_block_no: core_args.block_number,
        op_derive_block_count: core_args.block_count,
        op_block_outputs: vec![],
        block_image_id: OP_BLOCK_ID,
    };
    let mut derive_machine = DeriveMachine::new(
        &OPTIMISM_CHAIN_SPEC,
        derive_input,
        Some(op_builder_provider_factory.clone()),
    )
    .context("Could not create derive machine")?;
    let mut op_block_inputs = vec![];
    let derive_output = derive_machine
        .derive(Some(&mut op_block_inputs))
        .context("could not derive")?;

    let (assumptions, op_block_outputs) =
        build_op_blocks(&cli, file_reference, receipt_index.clone(), op_block_inputs);

    let derive_input_mem = DeriveInput {
        db: derive_machine.derive_input.db.get_mem_db(),
        op_head_block_no: core_args.block_number,
        op_derive_block_count: core_args.block_count,
        op_block_outputs,
        block_image_id: OP_BLOCK_ID,
    };

    info!("Running from memory ...");
    {
        let output_mem = DeriveMachine::new(
            &OPTIMISM_CHAIN_SPEC,
            derive_input_mem.clone(),
            Some(op_builder_provider_factory),
        )
        .context("Could not create derive machine")?
        .derive(None)
        .unwrap();
        assert_eq!(derive_output, output_mem);
    }

    info!("In-memory test complete");
    println!(
        "Eth tail: {} {}",
        derive_output.eth_tail.0, derive_output.eth_tail.1
    );
    println!(
        "Op Head: {} {}",
        derive_output.op_head.0, derive_output.op_head.1
    );
    for derived_block in &derive_output.derived_op_blocks {
        println!("Derived: {} {}", derived_block.0, derived_block.1);
    }

<<<<<<< HEAD
    match &cli {
        Cli::Build(..) => {}
        Cli::Run(run_args) => {
            execute(
                &derive_input,
                run_args.exec_args.local_exec,
                run_args.exec_args.profile,
                OP_DERIVE_ELF,
                &output,
                file_reference,
            );
        }
        Cli::Prove(..) => {
            maybe_prove(
                &cli,
                &derive_input,
                OP_DERIVE_ELF,
                &output,
                Default::default(),
                file_reference,
                None,
            );
        }
        Cli::Verify(verify_args) => {
            verify_bonsai_receipt(
                OP_DERIVE_ID.into(),
                &output,
                verify_args.bonsai_receipt_uuid.clone(),
                None,
            )?;
        }
        Cli::OpInfo(..) => {
            unreachable!()
        }
    }
=======
    maybe_prove(
        &cli,
        &derive_input_mem,
        OP_DERIVE_ELF,
        &derive_output,
        assumptions,
        file_reference,
        Some(receipt_index.lock().unwrap().borrow_mut()),
    );
>>>>>>> 1665e74d

    Ok(())
}

pub async fn compose_derived_rollup_blocks(
    cli: Cli,
    composition_size: u64,
    file_reference: &String,
) -> anyhow::Result<()> {
    let core_args = cli.core_args().clone();
    // OP Composition
    info!("Fetching data ...");
    let mut lift_queue = Vec::new();
    let receipt_index = Arc::new(Mutex::new(0usize));
    let mut complete_eth_chain: Vec<Header> = Vec::new();
    for op_block_index in (0..core_args.block_count).step_by(composition_size as usize) {
        let db = RpcDb::new(
            core_args.eth_rpc_url.clone(),
            core_args.op_rpc_url.clone(),
            core_args.cache.clone(),
        );
        let op_builder_provider_factory = ProviderFactory::new(
            core_args.cache.clone(),
            Network::Optimism,
            core_args.op_rpc_url.clone(),
        );

        let derive_input = DeriveInput {
            db,
            op_head_block_no: core_args.block_number + op_block_index,
            op_derive_block_count: composition_size,
            op_block_outputs: vec![],
            block_image_id: OP_BLOCK_ID,
        };
        let mut derive_machine = DeriveMachine::new(
            &OPTIMISM_CHAIN_SPEC,
            derive_input,
            Some(op_builder_provider_factory.clone()),
        )
        .expect("Could not create derive machine");
        let eth_head_no = derive_machine.op_batcher.state.epoch.number;
        let eth_head = derive_machine
            .derive_input
            .db
            .get_full_eth_block(eth_head_no)
            .context("could not fetch eth head")?
            .block_header
            .clone();
        let mut op_block_inputs = vec![];
        let derive_output = derive_machine
            .derive(Some(&mut op_block_inputs))
            .context("could not derive")?;
        let eth_tail = derive_machine
            .derive_input
            .db
            .get_full_eth_block(derive_output.eth_tail.0)
            .context("could not fetch eth tail")?
            .block_header
            .clone();
        let mut eth_chain = vec![eth_head];
        for block_no in (eth_head_no + 1)..eth_tail.number {
            eth_chain.push(
                derive_machine
                    .derive_input
                    .db
                    .get_full_eth_block(block_no)
                    .context("could not fetch eth block")?
                    .block_header
                    .clone(),
            );
        }
        eth_chain.push(eth_tail);

        let (assumptions, op_block_outputs) =
            build_op_blocks(&cli, file_reference, receipt_index.clone(), op_block_inputs);

        let derive_input_mem = DeriveInput {
            db: derive_machine.derive_input.db.get_mem_db(),
            op_head_block_no: core_args.block_number + op_block_index,
            op_derive_block_count: composition_size,
            op_block_outputs,
            block_image_id: OP_BLOCK_ID,
        };

        info!("Deriving ...");
        {
            let output_mem = DeriveMachine::new(
                &OPTIMISM_CHAIN_SPEC,
                derive_input_mem.clone(),
                Some(op_builder_provider_factory),
            )
            .expect("Could not create derive machine")
            .derive(None)
            .context("could not derive")?;
            assert_eq!(derive_output, output_mem);
        }

        let receipt = maybe_prove(
            &cli,
            &derive_input_mem,
            OP_DERIVE_ELF,
<<<<<<< HEAD
            &output,
            Default::default(),
=======
            &derive_output,
            assumptions,
>>>>>>> 1665e74d
            file_reference,
            Some(receipt_index.lock().unwrap().borrow_mut()),
        );

        // Append derivation outputs to lift queue
        lift_queue.push((derive_output, receipt));
        // Extend block chain
        for block in eth_chain {
            let tail_num = match complete_eth_chain.last() {
                None => 0u64,
                Some(tail) => tail.number,
            };
            // This check should be sufficient
            if tail_num < block.number {
                complete_eth_chain.push(block);
            }
        }
    }

    // OP Composition
    // Prep
    let mut sibling_map = Default::default();
    let mut eth_mountain_range: MerkleMountainRange = Default::default();
    for block in &complete_eth_chain {
        eth_mountain_range.append_leaf(block.hash().0, Some(&mut sibling_map));
    }
    let eth_chain_root = eth_mountain_range
        .root(Some(&mut sibling_map))
        .expect("No eth blocks loaded!");
    let prep_compose_input = ComposeInput {
        block_image_id: OP_BLOCK_ID,
        derive_image_id: OP_DERIVE_ID,
        compose_image_id: OP_COMPOSE_ID,
        operation: ComposeInputOperation::PREP {
            eth_blocks: complete_eth_chain,
            prior_prep: None,
        },
        eth_chain_merkle_root: eth_chain_root,
    };
    info!("Preparing ...");
    let prep_compose_output = prep_compose_input
        .clone()
        .process()
        .expect("Prep composition failed.");

    let prep_compose_receipt = maybe_prove(
        &cli,
        &prep_compose_input,
        OP_COMPOSE_ELF,
        &prep_compose_output,
        Default::default(),
        file_reference,
        Some(receipt_index.lock().unwrap().borrow_mut()),
    );

    // Lift
    let mut join_queue = VecDeque::new();
    for (derive_output, derive_receipt) in lift_queue {
        let eth_tail_hash = derive_output.eth_tail.1 .0;
        info!("Lifting ... {:?}", &derive_output);
        let lift_compose_input = ComposeInput {
            block_image_id: OP_BLOCK_ID,
            derive_image_id: OP_DERIVE_ID,
            compose_image_id: OP_COMPOSE_ID,
            operation: ComposeInputOperation::LIFT {
                derivation: derive_output,
                eth_tail_proof: MerkleProof::new(&sibling_map, eth_tail_hash),
            },
            eth_chain_merkle_root: eth_chain_root,
        };
        let lift_compose_output = lift_compose_input
            .clone()
            .process()
            .expect("Lift composition failed.");
        info!("Lifted ... {:?}", &lift_compose_output);

        let lift_compose_receipt = if let Some((receipt_uuid, receipt)) = derive_receipt {
            maybe_prove(
                &cli,
                &lift_compose_input,
                OP_COMPOSE_ELF,
                &lift_compose_output,
                (vec![receipt.into()], vec![receipt_uuid]),
                file_reference,
                Some(receipt_index.lock().unwrap().borrow_mut()),
            )
        } else {
            None
        };

        join_queue.push_back((lift_compose_output, lift_compose_receipt));
    }

    // Join
    while join_queue.len() > 1 {
        // Pop left output
        let (left, left_receipt) = join_queue.pop_front().unwrap();
        // Only peek at right output
        let (right, _right_receipt) = join_queue.front().unwrap();
        info!("Joining");
        let ComposeOutputOperation::AGGREGATE {
            op_tail: left_op_tail,
            ..
        } = &left.operation
        else {
            panic!("Expected left aggregate operation output!")
        };
        let ComposeOutputOperation::AGGREGATE {
            op_head: right_op_head,
            ..
        } = &right.operation
        else {
            panic!("Expected right aggregate operation output!")
        };
        // Push dangling workloads (odd block count) to next round
        if left_op_tail != right_op_head {
            info!(
                "Skipping dangling workload: {} - {}",
                left_op_tail.0, right_op_head.0
            );
            join_queue.push_back((left, left_receipt));
            continue;
        }
        // Actually pop right output for pairing
        let (right, right_receipt) = join_queue.pop_front().unwrap();
        let join_compose_input = ComposeInput {
            block_image_id: OP_BLOCK_ID,
            derive_image_id: OP_DERIVE_ID,
            compose_image_id: OP_COMPOSE_ID,
            operation: ComposeInputOperation::JOIN { left, right },
            eth_chain_merkle_root: eth_chain_root,
        };
        info!("Joining ...");
        let join_compose_output = join_compose_input
            .clone()
            .process()
            .expect("Join composition failed.");

        let join_compose_receipt = if let (
            Some((left_receipt_uuid, left_receipt)),
            Some((right_receipt_uuid, right_receipt)),
        ) = (left_receipt, right_receipt)
        {
            maybe_prove(
                &cli,
                &join_compose_input,
                OP_COMPOSE_ELF,
                &join_compose_output,
                (
                    vec![left_receipt.into(), right_receipt.into()],
<<<<<<< HEAD
                    vec![left_receipt_uuid, right_receipt_uuid],
                ),
                file_reference,
                Some(&mut receipt_index),
            )
        } else {
            None
        };
=======
                    file_reference,
                    Some(receipt_index.lock().unwrap().borrow_mut()),
                )
            } else {
                None
            };
>>>>>>> 1665e74d

        // Send workload to next round
        join_queue.push_back((join_compose_output, join_compose_receipt));
    }

    // Finish
    let (aggregate_output, aggregate_receipt) = join_queue.pop_front().unwrap();
    let finish_compose_input = ComposeInput {
        block_image_id: OP_BLOCK_ID,
        derive_image_id: OP_DERIVE_ID,
        compose_image_id: OP_COMPOSE_ID,
        operation: ComposeInputOperation::FINISH {
            prep: prep_compose_output,
            aggregate: aggregate_output,
        },
        eth_chain_merkle_root: eth_chain_root,
    };
    info!("Finishing ...");
    let finish_compose_output = finish_compose_input
        .clone()
        .process()
        .expect("Finish composition failed.");

    if let (
        Some((prep_receipt_uuid, prep_receipt)),
        Some((aggregate_receipt_uuid, aggregate_receipt)),
    ) = (prep_compose_receipt, aggregate_receipt)
    {
        maybe_prove(
            &cli,
            &finish_compose_input,
            OP_COMPOSE_ELF,
            &finish_compose_output,
            (
                vec![prep_receipt.into(), aggregate_receipt.into()],
                vec![prep_receipt_uuid, aggregate_receipt_uuid],
            ),
            file_reference,
<<<<<<< HEAD
            Some(&mut receipt_index),
        );
    } else if let Cli::Verify(verify_args) = cli {
        verify_bonsai_receipt(
            OP_COMPOSE_ID.into(),
            &finish_compose_output,
            verify_args.bonsai_receipt_uuid.clone(),
            None,
        )?;
=======
            Some(receipt_index.lock().unwrap().borrow_mut()),
        )
>>>>>>> 1665e74d
    } else {
        info!("Preflight successful!");
    };

    dbg!(&finish_compose_output);

    Ok(())
}

fn build_op_blocks(
    cli: &Cli,
    file_reference: &String,
    receipt_index: Arc<Mutex<usize>>,
    op_block_inputs: Vec<BlockBuildInput<OptimismTxEssence>>,
) -> (Vec<Assumption>, Vec<BlockBuildOutput>) {
    let mut assumptions: Vec<Assumption> = vec![];
    let mut op_block_outputs = vec![];
    for input in op_block_inputs {
        let output = OptimismStrategy::build_from(&OP_MAINNET_CHAIN_SPEC, input.clone())
            .expect("Failed to build op block")
            .with_state_compressed();

        if let Some(receipt) = maybe_prove(
            cli,
            &input,
            OP_BLOCK_ELF,
            &output,
            vec![],
            file_reference,
            Some(receipt_index.lock().unwrap().borrow_mut()),
        ) {
            assumptions.push(receipt.into());
        }
        op_block_outputs.push(output);
    }
    (assumptions, op_block_outputs)
}<|MERGE_RESOLUTION|>--- conflicted
+++ resolved
@@ -41,51 +41,10 @@
     tree::{MerkleMountainRange, MerkleProof},
 };
 
-<<<<<<< HEAD
 use crate::{
-    cache_file_path,
-    cli::{Cli, CoreArgs},
-    operations::{execute, maybe_prove, verify_bonsai_receipt},
+    cli::Cli,
+    operations::{maybe_prove, verify_bonsai_receipt},
 };
-
-async fn fetch_op_blocks(
-    core_args: &CoreArgs,
-    block_number: u64,
-    block_count: u64,
-) -> anyhow::Result<Vec<Input<OptimismTxEssence>>> {
-    let mut op_blocks = vec![];
-    for i in 0..block_count {
-        let block_number = block_number + i;
-        let rpc_cache = core_args.cache.as_ref().map(|dir| {
-            cache_file_path(dir, &Network::Optimism.to_string(), block_number, "json.gz")
-        });
-        let rpc_url = core_args.op_rpc_url.clone();
-        // Collect block building data
-        let preflight_result = tokio::task::spawn_blocking(move || {
-            OptimismStrategy::run_preflight(
-                OP_MAINNET_CHAIN_SPEC.clone(),
-                rpc_cache,
-                rpc_url,
-                block_number,
-            )
-        })
-        .await?
-        .context("preflight failed")?;
-
-        // Create the guest input from [Init]
-        let input = preflight_result
-            .clone()
-            .try_into()
-            .context("invalid preflight data")?;
-
-        op_blocks.push(input);
-    }
-
-    Ok(op_blocks)
-}
-=======
-use crate::{cli::Cli, operations::maybe_prove};
->>>>>>> 1665e74d
 
 pub async fn derive_rollup_blocks(cli: Cli, file_reference: &String) -> anyhow::Result<()> {
     info!("Fetching data ...");
@@ -120,7 +79,7 @@
         .derive(Some(&mut op_block_inputs))
         .context("could not derive")?;
 
-    let (assumptions, op_block_outputs) =
+    let (assumptions, bonsai_receipt_uuids, op_block_outputs) =
         build_op_blocks(&cli, file_reference, receipt_index.clone(), op_block_inputs);
 
     let derive_input_mem = DeriveInput {
@@ -157,34 +116,24 @@
         println!("Derived: {} {}", derived_block.0, derived_block.1);
     }
 
-<<<<<<< HEAD
     match &cli {
         Cli::Build(..) => {}
-        Cli::Run(run_args) => {
-            execute(
-                &derive_input,
-                run_args.exec_args.local_exec,
-                run_args.exec_args.profile,
-                OP_DERIVE_ELF,
-                &output,
-                file_reference,
-            );
-        }
+        Cli::Run(..) => {}
         Cli::Prove(..) => {
             maybe_prove(
                 &cli,
-                &derive_input,
+                &derive_input_mem,
                 OP_DERIVE_ELF,
-                &output,
-                Default::default(),
+                &derive_output,
+                (assumptions, bonsai_receipt_uuids),
                 file_reference,
-                None,
+                Some(receipt_index.lock().unwrap().borrow_mut()),
             );
         }
         Cli::Verify(verify_args) => {
             verify_bonsai_receipt(
                 OP_DERIVE_ID.into(),
-                &output,
+                &derive_output,
                 verify_args.bonsai_receipt_uuid.clone(),
                 None,
             )?;
@@ -193,17 +142,6 @@
             unreachable!()
         }
     }
-=======
-    maybe_prove(
-        &cli,
-        &derive_input_mem,
-        OP_DERIVE_ELF,
-        &derive_output,
-        assumptions,
-        file_reference,
-        Some(receipt_index.lock().unwrap().borrow_mut()),
-    );
->>>>>>> 1665e74d
 
     Ok(())
 }
@@ -277,7 +215,7 @@
         }
         eth_chain.push(eth_tail);
 
-        let (assumptions, op_block_outputs) =
+        let (assumptions, bonsai_receipt_uuids, op_block_outputs) =
             build_op_blocks(&cli, file_reference, receipt_index.clone(), op_block_inputs);
 
         let derive_input_mem = DeriveInput {
@@ -305,13 +243,8 @@
             &cli,
             &derive_input_mem,
             OP_DERIVE_ELF,
-<<<<<<< HEAD
-            &output,
-            Default::default(),
-=======
             &derive_output,
-            assumptions,
->>>>>>> 1665e74d
+            (assumptions, bonsai_receipt_uuids),
             file_reference,
             Some(receipt_index.lock().unwrap().borrow_mut()),
         );
@@ -462,23 +395,14 @@
                 &join_compose_output,
                 (
                     vec![left_receipt.into(), right_receipt.into()],
-<<<<<<< HEAD
                     vec![left_receipt_uuid, right_receipt_uuid],
                 ),
                 file_reference,
-                Some(&mut receipt_index),
+                Some(receipt_index.lock().unwrap().borrow_mut()),
             )
         } else {
             None
         };
-=======
-                    file_reference,
-                    Some(receipt_index.lock().unwrap().borrow_mut()),
-                )
-            } else {
-                None
-            };
->>>>>>> 1665e74d
 
         // Send workload to next round
         join_queue.push_back((join_compose_output, join_compose_receipt));
@@ -517,8 +441,7 @@
                 vec![prep_receipt_uuid, aggregate_receipt_uuid],
             ),
             file_reference,
-<<<<<<< HEAD
-            Some(&mut receipt_index),
+            Some(receipt_index.lock().unwrap().borrow_mut()),
         );
     } else if let Cli::Verify(verify_args) = cli {
         verify_bonsai_receipt(
@@ -527,10 +450,6 @@
             verify_args.bonsai_receipt_uuid.clone(),
             None,
         )?;
-=======
-            Some(receipt_index.lock().unwrap().borrow_mut()),
-        )
->>>>>>> 1665e74d
     } else {
         info!("Preflight successful!");
     };
@@ -545,26 +464,28 @@
     file_reference: &String,
     receipt_index: Arc<Mutex<usize>>,
     op_block_inputs: Vec<BlockBuildInput<OptimismTxEssence>>,
-) -> (Vec<Assumption>, Vec<BlockBuildOutput>) {
+) -> (Vec<Assumption>, Vec<String>, Vec<BlockBuildOutput>) {
     let mut assumptions: Vec<Assumption> = vec![];
+    let mut bonsai_uuids = vec![];
     let mut op_block_outputs = vec![];
     for input in op_block_inputs {
         let output = OptimismStrategy::build_from(&OP_MAINNET_CHAIN_SPEC, input.clone())
             .expect("Failed to build op block")
             .with_state_compressed();
 
-        if let Some(receipt) = maybe_prove(
+        if let Some((bonsai_receipt_uuid, receipt)) = maybe_prove(
             cli,
             &input,
             OP_BLOCK_ELF,
             &output,
-            vec![],
+            Default::default(),
             file_reference,
             Some(receipt_index.lock().unwrap().borrow_mut()),
         ) {
             assumptions.push(receipt.into());
+            bonsai_uuids.push(bonsai_receipt_uuid);
         }
         op_block_outputs.push(output);
     }
-    (assumptions, op_block_outputs)
+    (assumptions, bonsai_uuids, op_block_outputs)
 }