--- conflicted
+++ resolved
@@ -37,12 +37,8 @@
 };
 use zeth_primitives::{
     block::Header,
-<<<<<<< HEAD
+    mmr::{MerkleMountainRange, MerkleProof},
     transactions::optimism::OptimismTxEssence,
-    tree::{MerkleMountainRange, MerkleProof},
-=======
-    mmr::{MerkleMountainRange, MerkleProof},
->>>>>>> 07dc9033
 };
 
 use crate::{cli::Cli, operations::maybe_prove};
@@ -114,22 +110,14 @@
     info!("In-memory test complete");
     println!(
         "Eth tail: {} {}",
-<<<<<<< HEAD
-        derive_output.eth_tail.0, derive_output.eth_tail.1
+        derive_output.eth_tail.number, derive_output.eth_tail.hash
     );
     println!(
         "Op Head: {} {}",
-        derive_output.op_head.0, derive_output.op_head.1
+        derive_output.op_head.number, derive_output.op_head.hash
     );
     for derived_block in &derive_output.derived_op_blocks {
-        println!("Derived: {} {}", derived_block.0, derived_block.1);
-=======
-        output.eth_tail.number, output.eth_tail.hash
-    );
-    println!("Op Head: {} {}", output.op_head.number, output.op_head.hash);
-    for derived_block in &output.derived_op_blocks {
         println!("Derived: {} {}", derived_block.number, derived_block.hash);
->>>>>>> 07dc9033
     }
 
     maybe_prove(
@@ -262,51 +250,11 @@
             core_args.op_rpc_url.clone(),
             core_args.cache.clone(),
         );
-<<<<<<< HEAD
         let op_builder_provider_factory = ProviderFactory::new(
             core_args.cache.clone(),
             Network::Optimism,
             core_args.op_rpc_url.clone(),
         );
-=======
-        let (input, output, chain) = tokio::task::spawn_blocking(move || {
-            let derive_input = DeriveInput {
-                db,
-                op_head_block_no: core_args.block_number + op_block_index,
-                op_derive_block_count: composition_size,
-            };
-            let mut derive_machine = DeriveMachine::new(&OPTIMISM_CHAIN_SPEC, derive_input)
-                .expect("Could not create derive machine");
-            let eth_head_no = derive_machine.op_batcher.state.epoch.number;
-            let eth_head = derive_machine
-                .derive_input
-                .db
-                .get_full_eth_block(eth_head_no)
-                .context("could not fetch eth head")?
-                .block_header
-                .clone();
-            let derive_output = derive_machine.derive().context("could not derive")?;
-            let eth_tail = derive_machine
-                .derive_input
-                .db
-                .get_full_eth_block(derive_output.eth_tail.number)
-                .context("could not fetch eth tail")?
-                .block_header
-                .clone();
-            let mut eth_chain = vec![eth_head];
-            for block_no in (eth_head_no + 1)..eth_tail.number {
-                eth_chain.push(
-                    derive_machine
-                        .derive_input
-                        .db
-                        .get_full_eth_block(block_no)
-                        .context("could not fetch eth block")?
-                        .block_header
-                        .clone(),
-                );
-            }
-            eth_chain.push(eth_tail);
->>>>>>> 07dc9033
 
         let derive_input = DeriveInput {
             db,
@@ -342,7 +290,7 @@
         let eth_tail = derive_machine
             .derive_input
             .db
-            .get_full_eth_block(derive_output.eth_tail.0)
+            .get_full_eth_block(derive_output.eth_tail.number)
             .context("could not fetch eth tail")?
             .block_header
             .clone();
@@ -452,12 +400,8 @@
     // Lift
     let mut join_queue = VecDeque::new();
     for (derive_output, derive_receipt) in lift_queue {
-<<<<<<< HEAD
-        let eth_tail_hash = derive_output.eth_tail.1 .0;
+        let eth_tail_hash = derive_output.eth_tail.hash.0;
         info!("Lifting ... {:?}", &derive_output);
-=======
-        let eth_tail_hash = derive_output.eth_tail.hash.0;
->>>>>>> 07dc9033
         let lift_compose_input = ComposeInput {
             block_image_id: OP_BLOCK_ID,
             derive_image_id: OP_DERIVE_ID,
@@ -516,7 +460,7 @@
         if left_op_tail != right_op_head {
             info!(
                 "Skipping dangling workload: {} - {}",
-                left_op_tail.0, right_op_head.0
+                left_op_tail.number, right_op_head.number
             );
             join_queue.push_back((left, left_receipt));
             continue;
