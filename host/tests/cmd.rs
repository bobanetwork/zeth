--- conflicted
+++ resolved
@@ -12,14 +12,7 @@
 // See the License for the specific language governing permissions and
 // limitations under the License.
 
-<<<<<<< HEAD
-use std::{
-    path::{Path, PathBuf},
-    str::FromStr,
-};
-=======
-use std::path::PathBuf;
->>>>>>> 3a999830
+use std::path::{Path, PathBuf};
 
 use assert_cmd::Command;
 use rstest::rstest;
@@ -71,51 +64,4 @@
         ])
         .assert()
         .success();
-}
-
-<<<<<<< HEAD
-#[rstest]
-fn empty_blocks(#[files("testdata/ethereum/*.json.gz")] path: PathBuf) {
-    let block_no = u64::from_str(file_prefix(&path)).unwrap();
-    // Set block cache directory
-    let rpc_cache = Some(PathBuf::from(format!(
-        "testdata/ethereum/{}.json.gz",
-        block_no
-    )));
-    // Fetch all of the preflight data
-    let init =
-        EthereumStrategy::run_preflight(ETH_MAINNET_CHAIN_SPEC.clone(), rpc_cache, None, block_no)
-            .expect("Could not init");
-    // Create input object
-    let mut input: Input<EthereumTxEssence> = init.clone().try_into().unwrap();
-    // Take out transaction and withdrawal execution data
-    input.transactions = Default::default();
-    input.withdrawals = Default::default();
-    input.contracts = Default::default();
-    input.parent_state_trie = MptNodeData::Digest(input.parent_state_trie.hash()).into();
-    input.parent_storage = Default::default();
-    input.ancestor_headers = Default::default();
-    // Prepare executor
-    let env = ExecutorEnv::builder()
-        .session_limit(None)
-        .segment_limit_po2(20)
-        .write(&input)
-        .unwrap()
-        .build()
-        .unwrap();
-    let mut exec = ExecutorImpl::from_elf(env, ETH_BLOCK_ELF).unwrap();
-    // Run Executor
-    let segment_dir = tempdir().unwrap();
-    let session = exec
-        .run_with_callback(|segment| {
-            Ok(Box::new(FileSegmentRef::new(&segment, segment_dir.path())?))
-        })
-        .unwrap();
-    // Output segment count
-    println!("Generated {} segments", session.segments.len());
-=======
-fn file_prefix(path: &PathBuf) -> &str {
-    let file_name = path.file_name().unwrap().to_str().unwrap();
-    file_name.split('.').next().unwrap()
->>>>>>> 3a999830
 }