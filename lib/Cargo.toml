[package]
name = "zeth-lib"
version = "0.1.0"
edition = "2021"

[dependencies]
alloy-sol-types = "0.3"
anyhow = "1.0"
ethers-core = { version = "2.0", features = ["optimism"] }
<<<<<<< HEAD
hashbrown = { version = "0.13", features = ["inline-more"] }
heapless = "0.7.16"
hex-literal = "0.4"
libflate = "2.0.0"
=======
hashbrown = { workspace = true }
>>>>>>> 78880e5f
once_cell = "1.18"
revm = { workspace = true }
ruint = { version = "1.10", default-features = false }
serde = "1.0"
thiserror = "1.0"
zeth-primitives = { path = "../primitives", features = ["revm"] }

[target.'cfg(not(target_os = "zkvm"))'.dependencies]
chrono = { version = "0.4", default-features = false }
ethers-providers = { version = "2.0", features = ["optimism"] }
flate2 = "1.0.26"
log = "0.4"
serde_json = { version = "1.0", default-features = false, features = ["alloc"] }
serde_with = "3.0"
tokio = { version = "1.23", features = ["full"] }
zeth-primitives = { path = "../primitives", features = ["revm", "ethers"] }

[dev-dependencies]
bincode = "1.3"
serde_with = "3.1"<|MERGE_RESOLUTION|>--- conflicted
+++ resolved
@@ -7,20 +7,15 @@
 alloy-sol-types = "0.3"
 anyhow = "1.0"
 ethers-core = { version = "2.0", features = ["optimism"] }
-<<<<<<< HEAD
-hashbrown = { version = "0.13", features = ["inline-more"] }
+hashbrown = { workspace = true }
 heapless = "0.7.16"
-hex-literal = "0.4"
 libflate = "2.0.0"
-=======
-hashbrown = { workspace = true }
->>>>>>> 78880e5f
 once_cell = "1.18"
 revm = { workspace = true }
 ruint = { version = "1.10", default-features = false }
 serde = "1.0"
 thiserror = "1.0"
-zeth-primitives = { path = "../primitives", features = ["revm"] }
+zeth-primitives = { path = "../primitives", features = ["revm", "ethers"] }
 
 [target.'cfg(not(target_os = "zkvm"))'.dependencies]
 chrono = { version = "0.4", default-features = false }
