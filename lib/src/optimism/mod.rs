--- conflicted
+++ resolved
@@ -32,7 +32,7 @@
         Transaction, TxEssence,
     },
     trie::MptNode,
-    uint, Address, BlockHash, FixedBytes, RlpBytes, B256, U256,
+    uint, Address, FixedBytes, RlpBytes, B256, U256,
 };
 
 #[cfg(not(target_os = "zkvm"))]
@@ -105,13 +105,9 @@
     /// Optimism head block.
     pub op_head: BlockId,
     /// Derived Optimism blocks.
-<<<<<<< HEAD
-    pub derived_op_blocks: Vec<(BlockNumber, BlockHash)>,
+    pub derived_op_blocks: Vec<BlockId>,
     /// Image id of block builder guest
     pub block_image_id: ImageId,
-=======
-    pub derived_op_blocks: Vec<BlockId>,
->>>>>>> 07dc9033
 }
 
 #[cfg(target_os = "zkvm")]
@@ -232,10 +228,10 @@
             self.derive_input.op_head_block_no + self.derive_input.op_derive_block_count;
 
         // Save starting op_head
-        let op_head = (
-            self.op_head_block_header.number,
-            self.op_head_block_header.hash(),
-        );
+        let op_head = BlockId {
+            number: self.op_head_block_header.number,
+            hash: self.op_head_block_header.hash(),
+        };
 
         let mut derived_op_blocks = Vec::new();
         let mut process_next_eth_block = false;
@@ -483,7 +479,10 @@
                             },
                         };
 
-                        derived_op_blocks.push((new_block_head.number, new_block_hash));
+                        derived_op_blocks.push(BlockId {
+                            number: new_block_head.number,
+                            hash: new_block_hash,
+                        });
                         self.op_head_block_header = new_block_head;
 
                         if self.op_head_block_header.number == target_block_no {
@@ -497,38 +496,15 @@
                         );
                     }
                 };
-<<<<<<< HEAD
-=======
-
-                derived_op_blocks.push(BlockId {
-                    number: new_op_head.number,
-                    hash: new_op_head_hash,
-                });
-
-                if self.op_block_no == target_block_no {
-                    break;
-                }
->>>>>>> 07dc9033
             }
         }
 
         Ok(DeriveOutput {
-<<<<<<< HEAD
-            eth_tail: (
-                self.op_batcher.state.current_l1_block_number,
-                self.op_batcher.state.current_l1_block_hash,
-            ),
-            op_head,
-=======
             eth_tail: BlockId {
                 number: self.op_batcher.state.current_l1_block_number,
                 hash: self.op_batcher.state.current_l1_block_hash,
             },
-            op_head: BlockId {
-                number: self.derive_input.op_head_block_no,
-                hash: self.op_head_block_hash,
-            },
->>>>>>> 07dc9033
+            op_head,
             derived_op_blocks,
             block_image_id: self.derive_input.block_image_id,
         })
