// Copyright 2023 RISC Zero, Inc.
//
// Licensed under the Apache License, Version 2.0 (the "License");
// you may not use this file except in compliance with the License.
// You may obtain a copy of the License at
//
//     http://www.apache.org/licenses/LICENSE-2.0
//
// Unless required by applicable law or agreed to in writing, software
// distributed under the License is distributed on an "AS IS" BASIS,
// WITHOUT WARRANTIES OR CONDITIONS OF ANY KIND, either express or implied.
// See the License for the specific language governing permissions and
// limitations under the License.

use core::iter::once;

use alloy_sol_types::{sol, SolInterface};
use anyhow::{bail, ensure, Context, Result};
#[cfg(not(target_os = "zkvm"))]
use log::info;
use serde::{Deserialize, Serialize};
use zeth_primitives::{
    batch::Batch,
    keccak::keccak,
    transactions::{
        ethereum::TransactionKind,
        optimism::{OptimismTxEssence, TxEssenceOptimismDeposited},
        Transaction, TxEssence,
    },
    trie::MptNode,
    uint, Address, BlockHash, BlockNumber, FixedBytes, RlpBytes, B256, U256,
};

use crate::{
    consts::ONE,
    optimism::{
        batcher::{Batcher, BlockInfo},
        batcher_db::BatcherDb,
        config::ChainConfig,
    },
};

pub mod batcher;
pub mod batcher_channel;
pub mod batcher_db;
pub mod composition;
pub mod config;
pub mod deposits;
pub mod system_config;

sol! {
    /// The values stored by the L1 Attributes Predeployed Contract.
    #[derive(Debug)]
    interface OpSystemInfo {
        function setL1BlockValues(
            /// L1 block attributes.
            uint64 number,
            uint64 timestamp,
            uint256 basefee,
            bytes32 hash,
            /// Sequence number in the current epoch.
            uint64 sequence_number,
            /// A versioned hash of the current authorized batcher sender.
            bytes32 batcher_hash,
            /// The L1 fee overhead to apply to L1 cost computation of transactions.
            uint256 l1_fee_overhead,
            /// The L1 fee scalar to apply to L1 cost computation of transactions.
            uint256 l1_fee_scalar
        );
    }
}

/// Represents the input for the derivation process.
#[derive(Debug, Clone, Deserialize, Serialize)]
pub struct DeriveInput<D> {
    /// Database containing the blocks.
    pub db: D,
    /// Block number of the L2 head.
    pub op_head_block_no: u64,
    /// Block count for the operation.
    pub op_derive_block_count: u64,
}

/// Represents the output of the derivation process.
#[derive(Debug, Clone, Deserialize, Eq, PartialEq, Serialize)]
pub struct DeriveOutput {
    /// Ethereum tail block.
    pub eth_tail: (BlockNumber, BlockHash),
    /// Optimism head block.
    pub op_head: (BlockNumber, BlockHash),
    /// Derived Optimism blocks.
    pub derived_op_blocks: Vec<(BlockNumber, BlockHash)>,
}

/// Implementation of the actual derivation process.
pub struct DeriveMachine<D> {
    /// Input for the derivation process.
    pub derive_input: DeriveInput<D>,

    op_head_block_hash: BlockHash,
    op_block_no: u64,
    op_block_seq_no: u64,
    op_batcher: Batcher,
<<<<<<< HEAD
    pub eth_block_no: u64,
=======
>>>>>>> 2b7186ad
}

impl<D: BatcherDb> DeriveMachine<D> {
    /// Creates a new instance of DeriveMachine.
    pub fn new(chain_config: &ChainConfig, mut derive_input: DeriveInput<D>) -> Result<Self> {
        let op_block_no = derive_input.op_head_block_no;

        // read system config from op_head (seq_no/epoch_no..etc)
        let op_head = derive_input.db.get_full_op_block(op_block_no)?;
        let op_head_block_hash = op_head.block_header.hash();

        #[cfg(not(target_os = "zkvm"))]
        info!(
            "Fetched Op head (block no {}) {}",
            op_block_no, op_head_block_hash
        );

        // the first transaction in a block MUST be a L1 attributes deposited transaction
        let l1_attributes_tx = &op_head
            .transactions
            .first()
            .context("block is empty")?
            .essence;
        if let Err(err) = validate_l1_attributes_deposited_tx(chain_config, l1_attributes_tx) {
            bail!(
                "First transaction in block is not a valid L1 attributes deposited transaction: {}",
                err
            )
        }
        // decode the L1 attributes deposited transaction
        let set_l1_block_values = {
            let call = OpSystemInfo::OpSystemInfoCalls::abi_decode(l1_attributes_tx.data(), true)
                .context("invalid L1 attributes data")?;
            match call {
                OpSystemInfo::OpSystemInfoCalls::setL1BlockValues(x) => x,
            }
        };

        let op_block_seq_no = set_l1_block_values.sequence_number;

        // check that the correct L1 block is in the database
        let eth_block_no = set_l1_block_values.number;
        let eth_head = derive_input.db.get_full_eth_block(eth_block_no)?;
        ensure!(
            eth_head.block_header.hash() == set_l1_block_values.hash,
            "Ethereum head block hash mismatch"
        );
        #[cfg(not(target_os = "zkvm"))]
        info!(
            "Fetched Eth head (block no {}) {}",
            eth_block_no, set_l1_block_values.hash
        );

        let op_batcher = {
            // copy the chain config and update the system config
            let mut op_chain_config = chain_config.clone();
            op_chain_config.system_config.batch_sender =
                Address::from_slice(&set_l1_block_values.batcher_hash.as_slice()[12..]);
            op_chain_config.system_config.l1_fee_overhead = set_l1_block_values.l1_fee_overhead;
            op_chain_config.system_config.l1_fee_scalar = set_l1_block_values.l1_fee_scalar;

            Batcher::new(
                op_chain_config,
                BlockInfo {
                    hash: op_head_block_hash,
                    timestamp: op_head.block_header.timestamp.try_into().unwrap(),
                },
                &eth_head,
            )?
        };

        Ok(DeriveMachine {
            derive_input,
            op_head_block_hash,
            op_block_no,
            op_block_seq_no,
            op_batcher,
        })
    }

    pub fn derive(&mut self) -> Result<DeriveOutput> {
        let target_block_no =
            self.derive_input.op_head_block_no + self.derive_input.op_derive_block_count;

        let mut derived_op_blocks = Vec::new();
        let mut process_next_eth_block = false;

        while self.op_block_no < target_block_no {
            #[cfg(not(target_os = "zkvm"))]
            info!(
                "op_block_no = {}, eth_block_no = {}",
                self.op_block_no, self.op_batcher.state.current_l1_block_number
            );

            // Process next Eth block. We do this on every iteration, except the first iteration.
            // (The first iteration is handled by Batcher::new().)
            if process_next_eth_block {
                let eth_block = self
                    .derive_input
                    .db
                    .get_full_eth_block(self.op_batcher.state.current_l1_block_number + 1)
                    .context("block not found")?;

                self.op_batcher
                    .process_l1_block(&eth_block)
                    .context("failed to create batcher transactions")?;
            }
            process_next_eth_block = true;

            // Process batches
            while let Some(op_batch) = self.op_batcher.read_batch()? {
                // Process the batch
                self.op_block_no += 1;

                #[cfg(not(target_os = "zkvm"))]
                info!(
                    "Read batch for Op block {}: timestamp={}, epoch={}, tx count={}, parent hash={:?}",
                    self.op_block_no,
                    op_batch.essence.timestamp,
                    op_batch.essence.epoch_num,
                    op_batch.essence.transactions.len(),
                    op_batch.essence.parent_hash,
                );

                // Update sequence number (and fetch deposits if start of new epoch)
                let deposits =
                    if op_batch.essence.epoch_num == self.op_batcher.state.epoch.number + 1 {
                        self.op_block_seq_no = 0;
                        self.op_batcher.state.do_next_epoch()?;

                        self.op_batcher
                            .state
                            .epoch
                            .deposits
                            .iter()
                            .map(|tx| tx.to_rlp())
                            .collect()
                    } else {
                        self.op_block_seq_no += 1;

                        Vec::new()
                    };

                // Obtain new Op head
                let new_op_head = {
                    let new_op_head = self
                        .derive_input
                        .db
                        .get_op_block_header(self.op_block_no)
                        .context("block not found")?;

                    // Verify new op head has the expected parent
                    assert_eq!(
                        new_op_head.parent_hash,
                        self.op_batcher.state.safe_head.hash
                    );

                    // Verify that the new op head transactions are consistent with the batch
                    // transactions
                    {
                        // From the spec:
                        // The first transaction MUST be a L1 attributes deposited transaction,
                        // followed by an array of zero-or-more user-deposited transactions.
                        let l1_attributes_tx = self.derive_l1_attributes_deposited_tx(&op_batch);
                        let derived_transactions = once(l1_attributes_tx.to_rlp())
                            .chain(deposits)
                            .chain(op_batch.essence.transactions.iter().map(|tx| tx.to_vec()))
                            .enumerate();

                        let mut tx_trie = MptNode::default();
                        for (tx_no, tx) in derived_transactions {
                            let trie_key = tx_no.to_rlp();
                            tx_trie.insert(&trie_key, tx)?;
                        }
                        if tx_trie.hash() != new_op_head.transactions_root {
                            bail!("Invalid op block transaction data! Transaction trie root does not match")
                        }
                    }

                    new_op_head
                };

                let new_op_head_hash = new_op_head.hash();

                #[cfg(not(target_os = "zkvm"))]
                info!(
                    "Derived Op block {} w/ hash {}",
                    new_op_head.number, new_op_head_hash
                );

                self.op_batcher.state.safe_head = BlockInfo {
                    hash: new_op_head_hash,
                    timestamp: new_op_head.timestamp.try_into().unwrap(),
                };

                derived_op_blocks.push((new_op_head.number, new_op_head_hash));

                if self.op_block_no == target_block_no {
                    break;
                }
            }
        }

        Ok(DeriveOutput {
            eth_tail: (
                self.op_batcher.state.current_l1_block_number,
                self.op_batcher.state.current_l1_block_hash,
            ),
            op_head: (self.derive_input.op_head_block_no, self.op_head_block_hash),
            derived_op_blocks,
        })
    }

    fn derive_l1_attributes_deposited_tx(
        &mut self,
        op_batch: &Batch,
    ) -> Transaction<OptimismTxEssence> {
        let batcher_hash = {
            let all_zero: FixedBytes<12> = FixedBytes::ZERO;
            all_zero.concat_const::<20, 32>(self.op_batcher.config.system_config.batch_sender.0)
        };

        let set_l1_block_values =
            OpSystemInfo::OpSystemInfoCalls::setL1BlockValues(OpSystemInfo::setL1BlockValuesCall {
                number: self.op_batcher.state.epoch.number,
                timestamp: self.op_batcher.state.epoch.timestamp,
                basefee: self.op_batcher.state.epoch.base_fee_per_gas,
                hash: self.op_batcher.state.epoch.hash,
                sequence_number: self.op_block_seq_no,
                batcher_hash,
                l1_fee_overhead: self.op_batcher.config.system_config.l1_fee_overhead,
                l1_fee_scalar: self.op_batcher.config.system_config.l1_fee_scalar,
            });

        let source_hash: B256 = {
            let l1_block_hash = op_batch.essence.epoch_hash.0;
            let seq_number = U256::from(self.op_block_seq_no).to_be_bytes::<32>();
            let source_hash_sequencing = keccak([l1_block_hash, seq_number].concat());
            keccak([ONE.to_be_bytes::<32>(), source_hash_sequencing].concat()).into()
        };
        let config = &self.op_batcher.config;

        Transaction {
            essence: OptimismTxEssence::OptimismDeposited(TxEssenceOptimismDeposited {
                source_hash,
                from: config.l1_attributes_depositor,
                to: TransactionKind::Call(config.l1_attributes_contract),
                mint: Default::default(),
                value: Default::default(),
                gas_limit: uint!(1_000_000_U256),
                is_system_tx: false,
                data: set_l1_block_values.abi_encode().into(),
            }),
            signature: Default::default(),
        }
    }
}

fn validate_l1_attributes_deposited_tx(config: &ChainConfig, tx: &OptimismTxEssence) -> Result<()> {
    match tx {
        OptimismTxEssence::Ethereum(_) => {
            bail!("No Optimism deposit transaction");
        }
        OptimismTxEssence::OptimismDeposited(op) => {
            ensure!(
                op.from == config.l1_attributes_depositor,
                "Invalid from address"
            );
            ensure!(
                matches!(op.to, TransactionKind::Call(addr) if addr == config.l1_attributes_contract),
                "Invalid to address"
            );
            ensure!(op.mint == U256::ZERO, "Invalid mint value");
            ensure!(op.value == U256::ZERO, "Invalid value");
            ensure!(op.gas_limit == uint!(1_000_000_U256), "Invalid gas limit");
            ensure!(!op.is_system_tx, "Invalid is_system_tx value");
        }
    }

    Ok(())
}<|MERGE_RESOLUTION|>--- conflicted
+++ resolved
@@ -100,11 +100,7 @@
     op_head_block_hash: BlockHash,
     op_block_no: u64,
     op_block_seq_no: u64,
-    op_batcher: Batcher,
-<<<<<<< HEAD
-    pub eth_block_no: u64,
-=======
->>>>>>> 2b7186ad
+    pub op_batcher: Batcher,
 }
 
 impl<D: BatcherDb> DeriveMachine<D> {
