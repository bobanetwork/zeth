--- conflicted
+++ resolved
@@ -31,42 +31,6 @@
 
 /// call forget only if running inside the guest
 pub fn guest_mem_forget<T>(_t: T) {
-<<<<<<< HEAD
     // #[cfg(target_os = "zkvm")]
     // core::mem::forget(_t)
-}
-
-/// Pass-through hashing struct for using pre-hashed keys as HashMap indices
-#[derive(Default)]
-pub struct NoHasher {
-    buf: [u8; 8],
-}
-
-/// Takes the first 64 bits as the hash
-impl core::hash::Hasher for NoHasher {
-    #[inline(always)]
-    fn finish(&self) -> u64 {
-        u64::from_be_bytes(self.buf)
-    }
-
-    #[inline(always)]
-    fn write(&mut self, bytes: &[u8]) {
-        self.buf.copy_from_slice(&bytes[..8]);
-    }
-}
-
-#[derive(Copy, Clone, Default)]
-pub struct NoHashBuilder {}
-
-impl core::hash::BuildHasher for NoHashBuilder {
-    type Hasher = NoHasher;
-
-    #[inline(always)]
-    fn build_hasher(&self) -> Self::Hasher {
-        Default::default()
-    }
-=======
-    #[cfg(target_os = "zkvm")]
-    core::mem::forget(_t)
->>>>>>> 78880e5f
 }