// Copyright 2023 RISC Zero, Inc.
//
// Licensed under the Apache License, Version 2.0 (the "License");
// you may not use this file except in compliance with the License.
// You may obtain a copy of the License at
//
//     http://www.apache.org/licenses/LICENSE-2.0
//
// Unless required by applicable law or agreed to in writing, software
// distributed under the License is distributed on an "AS IS" BASIS,
// WITHOUT WARRANTIES OR CONDITIONS OF ANY KIND, either express or implied.
// See the License for the specific language governing permissions and
// limitations under the License.

#![cfg(feature = "ef-tests")]

use std::path::PathBuf;

use rstest::rstest;
use zeth_lib::{
    builder::{BlockBuilderStrategy, EthereumStrategy},
    output::BlockBuildOutput,
};
use zeth_primitives::{block::Header, trie::StateAccount};
use zeth_testeth::{
    create_input, ethers,
    ethtests::{read_eth_test, EthTestCase},
};

#[rstest]
fn evm(
    #[files("testdata/BlockchainTests/GeneralStateTests/**/*.json")]
    #[exclude("RevertPrecompiledTouch_storage.json|RevertPrecompiledTouch.json")] // precompiles having storage is not possible
    #[exclude("stTimeConsuming")] // exclude only the time consuming tests
    path: PathBuf,
) {
    let _ = env_logger::builder()
        .filter_level(log::LevelFilter::Debug)
        .is_test(true)
        .try_init();

    for EthTestCase {
        mut json,
        genesis,
        chain_spec,
    } in read_eth_test(path)
    {
        // only one block supported for now
        assert_eq!(json.blocks.len(), 1);
        let block = json.blocks.pop().unwrap();

        // skip failing tests for now
        if let Some(message) = block.expect_exception {
            println!("skipping ({})", message);
            break;
        }

        let block_header = block.block_header.unwrap();
        let expected_header: Header = block_header.clone().into();
        assert_eq!(&expected_header.hash(), &block_header.hash);

        // using the empty/default state for the input prepares all accounts for deletion
        // this leads to larger input, but can never fail
        let post_state = json.post.clone().unwrap_or_default();

        let input = create_input(
            &chain_spec,
            genesis,
            json.pre,
            expected_header.clone(),
            block.transactions,
            block.withdrawals.unwrap_or_default(),
            post_state,
        );
        let input_state_input_hash = input.state_input.hash();

        let output = EthereumStrategy::build_from(&chain_spec, input).unwrap();

<<<<<<< HEAD
        let output = EthereumStrategy::build_from(&chain_spec, input).unwrap();

=======
>>>>>>> d2ab2f60
        let BlockBuildOutput::SUCCESS {
            hash: new_block_hash,
            head: new_block_head,
            state: new_block_state,
<<<<<<< HEAD
=======
            state_input_hash,
>>>>>>> d2ab2f60
        } = output
        else {
            panic!("Invalid block")
        };

        if let Some(post) = json.post {
            let (exp_state, _) = ethers::build_tries(&post);

            println!("diffing state trie:");
            for diff in diff::slice(
                &new_block_state.debug_rlp::<StateAccount>(),
                &exp_state.debug_rlp::<StateAccount>(),
            ) {
                match diff {
                    diff::Result::Left(l) => println!("✗{}", l),
                    diff::Result::Right(r) => println!("✓{}", r),
                    diff::Result::Both(l, _) => println!(" {}", l),
                }
            }
            assert_eq!(new_block_state.hash(), exp_state.hash());
        }

        // the headers should match
        assert_eq!(new_block_head, expected_header);
        assert_eq!(new_block_hash, expected_header.hash());
<<<<<<< HEAD
=======
        assert_eq!(input_state_input_hash, state_input_hash);
>>>>>>> d2ab2f60
    }
}<|MERGE_RESOLUTION|>--- conflicted
+++ resolved
@@ -76,19 +76,11 @@
 
         let output = EthereumStrategy::build_from(&chain_spec, input).unwrap();
 
-<<<<<<< HEAD
-        let output = EthereumStrategy::build_from(&chain_spec, input).unwrap();
-
-=======
->>>>>>> d2ab2f60
         let BlockBuildOutput::SUCCESS {
             hash: new_block_hash,
             head: new_block_head,
             state: new_block_state,
-<<<<<<< HEAD
-=======
             state_input_hash,
->>>>>>> d2ab2f60
         } = output
         else {
             panic!("Invalid block")
@@ -114,9 +106,6 @@
         // the headers should match
         assert_eq!(new_block_head, expected_header);
         assert_eq!(new_block_hash, expected_header.hash());
-<<<<<<< HEAD
-=======
         assert_eq!(input_state_input_hash, state_input_hash);
->>>>>>> d2ab2f60
     }
 }