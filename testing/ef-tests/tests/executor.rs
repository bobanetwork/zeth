// Copyright 2024 RISC Zero, Inc.
//
// Licensed under the Apache License, Version 2.0 (the "License");
// you may not use this file except in compliance with the License.
// You may obtain a copy of the License at
//
//     http://www.apache.org/licenses/LICENSE-2.0
//
// Unless required by applicable law or agreed to in writing, software
// distributed under the License is distributed on an "AS IS" BASIS,
// WITHOUT WARRANTIES OR CONDITIONS OF ANY KIND, either express or implied.
// See the License for the specific language governing permissions and
// limitations under the License.

#![cfg(feature = "ef-tests")]

use std::path::PathBuf;

use risc0_zkvm::{ExecutorEnv, ExecutorImpl, FileSegmentRef};
use rstest::rstest;
use tempfile::tempdir;
use zeth_lib::output::BlockBuildOutput;
use zeth_primitives::block::Header;
use zeth_testeth::{
    create_input,
    ethtests::{read_eth_test, EthTestCase},
    guests::TEST_GUEST_ELF,
};

const SEGMENT_LIMIT_PO2: u32 = 21;

#[rstest]
fn executor(
    // execute only the deep stack tests
    #[files("testdata/BlockchainTests/GeneralStateTests/**/*Call1024BalanceTooLow.json")]
    path: PathBuf,
) {
    let _ = env_logger::builder()
        .filter_level(log::LevelFilter::Debug)
        .filter_module("risc0_zkvm", log::LevelFilter::Info) // reduce noise
        .is_test(true)
        .try_init();

    for EthTestCase {
        name,
        json,
        genesis,
        chain_spec,
    } in read_eth_test(path)
    {
        // only one block
        assert_eq!(json.blocks.len(), 1usize);
        let block = json.blocks.first().unwrap().clone();

        // skip failing tests for now
        if let Some(message) = block.expect_exception {
            println!("skipping ({})", message);
            break;
        }

<<<<<<< HEAD
        println!("running '{}'", name);
=======
        println!("running: {}", name);
>>>>>>> c6f3d5ef

        let block_header = block.block_header.unwrap();
        let expected_header: Header = block_header.clone().into();
        assert_eq!(&expected_header.hash_slow(), &block_header.hash);

        let input = create_input(
            &chain_spec,
            genesis,
            json.pre,
            expected_header.clone(),
            block.transactions,
            block.withdrawals,
            json.post.unwrap(),
        );

        let env = ExecutorEnv::builder()
            .session_limit(None)
            .segment_limit_po2(SEGMENT_LIMIT_PO2)
            .write(&chain_spec)
            .unwrap()
            .write(&input)
            .unwrap()
            .build()
            .unwrap();
        let mut exec = ExecutorImpl::from_elf(env, TEST_GUEST_ELF).unwrap();

        let segment_dir = tempdir().unwrap();
        let session = exec
            .run_with_callback(|segment| {
                Ok(Box::new(FileSegmentRef::new(&segment, segment_dir.path())?))
            })
            .unwrap();
        println!("Generated {} segments", session.segments.len());

        let build_output: BlockBuildOutput = session.journal.unwrap().decode().unwrap();
        let BlockBuildOutput::SUCCESS {
            hash: new_block_hash,
            ..
        } = build_output
        else {
            panic!("Block build failed!")
        };
        println!("Block hash (from executor): {}", new_block_hash);
        assert_eq!(new_block_hash, expected_header.hash_slow());
    }
}<|MERGE_RESOLUTION|>--- conflicted
+++ resolved
@@ -58,11 +58,7 @@
             break;
         }
 
-<<<<<<< HEAD
         println!("running '{}'", name);
-=======
-        println!("running: {}", name);
->>>>>>> c6f3d5ef
 
         let block_header = block.block_header.unwrap();
         let expected_header: Header = block_header.clone().into();
